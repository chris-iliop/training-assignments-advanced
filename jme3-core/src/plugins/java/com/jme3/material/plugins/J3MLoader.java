/*
 * Copyright (c) 2009-2012 jMonkeyEngine
 * All rights reserved.
 *
 * Redistribution and use in source and binary forms, with or without
 * modification, are permitted provided that the following conditions are
 * met:
 *
 * * Redistributions of source code must retain the above copyright
 *   notice, this list of conditions and the following disclaimer.
 *
 * * Redistributions in binary form must reproduce the above copyright
 *   notice, this list of conditions and the following disclaimer in the
 *   documentation and/or other materials provided with the distribution.
 *
 * * Neither the name of 'jMonkeyEngine' nor the names of its contributors
 *   may be used to endorse or promote products derived from this software
 *   without specific prior written permission.
 *
 * THIS SOFTWARE IS PROVIDED BY THE COPYRIGHT HOLDERS AND CONTRIBUTORS
 * "AS IS" AND ANY EXPRESS OR IMPLIED WARRANTIES, INCLUDING, BUT NOT LIMITED
 * TO, THE IMPLIED WARRANTIES OF MERCHANTABILITY AND FITNESS FOR A PARTICULAR
 * PURPOSE ARE DISCLAIMED. IN NO EVENT SHALL THE COPYRIGHT OWNER OR
 * CONTRIBUTORS BE LIABLE FOR ANY DIRECT, INDIRECT, INCIDENTAL, SPECIAL,
 * EXEMPLARY, OR CONSEQUENTIAL DAMAGES (INCLUDING, BUT NOT LIMITED TO,
 * PROCUREMENT OF SUBSTITUTE GOODS OR SERVICES; LOSS OF USE, DATA, OR
 * PROFITS; OR BUSINESS INTERRUPTION) HOWEVER CAUSED AND ON ANY THEORY OF
 * LIABILITY, WHETHER IN CONTRACT, STRICT LIABILITY, OR TORT (INCLUDING
 * NEGLIGENCE OR OTHERWISE) ARISING IN ANY WAY OUT OF THE USE OF THIS
 * SOFTWARE, EVEN IF ADVISED OF THE POSSIBILITY OF SUCH DAMAGE.
 */
package com.jme3.material.plugins;

import com.jme3.asset.*;
import com.jme3.material.*;
import com.jme3.material.RenderState.BlendMode;
import com.jme3.material.RenderState.FaceCullMode;
import com.jme3.material.TechniqueDef.LightMode;
import com.jme3.material.TechniqueDef.ShadowMode;
import com.jme3.math.ColorRGBA;
import com.jme3.math.Vector2f;
import com.jme3.math.Vector3f;
import com.jme3.shader.Shader;
import com.jme3.shader.VarType;
import com.jme3.texture.Texture;
import com.jme3.texture.Texture.WrapMode;
import com.jme3.texture.Texture2D;
import com.jme3.texture.image.ColorSpace;
import com.jme3.util.PlaceholderAssets;
import com.jme3.util.blockparser.BlockLanguageParser;
import com.jme3.util.blockparser.Statement;

import java.io.IOException;
import java.io.InputStream;
import java.util.EnumMap;
import java.util.List;
import java.util.logging.Level;
import java.util.logging.Logger;

public class J3MLoader implements AssetLoader {

    private static final Logger logger = Logger.getLogger(J3MLoader.class.getName());
    // private ErrorLogger errors;
    private ShaderNodeLoaderDelegate nodesLoaderDelegate;
    boolean isUseNodes = false;

    private AssetManager assetManager;
    private AssetKey key;

    private MaterialDef materialDef;
    private Material material;
    private TechniqueDef technique;
    private RenderState renderState;

    private EnumMap<Shader.ShaderType, String> shaderLanguage;
    private EnumMap<Shader.ShaderType, String> shaderName;

    private static final String whitespacePattern = "\\p{javaWhitespace}+";

    public J3MLoader() {
        shaderLanguage = new EnumMap<Shader.ShaderType, String>(Shader.ShaderType.class);
        shaderName = new EnumMap<Shader.ShaderType, String>(Shader.ShaderType.class);
    }


    // <TYPE> <LANG> : <SOURCE>
    private void readShaderStatement(String statement) throws IOException {
        String[] split = statement.split(":");
        if (split.length != 2) {
            throw new IOException("Shader statement syntax incorrect" + statement);
        }
        String[] typeAndLang = split[0].split(whitespacePattern);
        if (typeAndLang.length != 2) {
            throw new IOException("Shader statement syntax incorrect: " + statement);
        }

        for (Shader.ShaderType shaderType : Shader.ShaderType.values()) {
            if (typeAndLang[0].equals(shaderType.toString() + "Shader")) {
                readShaderDefinition(shaderType, split[1].trim(), typeAndLang[1]);
            }
        }
    }

    private void readShaderDefinition(Shader.ShaderType shaderType, String name, String language) {
        shaderName.put(shaderType, name);
        shaderLanguage.put(shaderType, language);
    }

    // LightMode <MODE>
    private void readLightMode(String statement) throws IOException {
        String[] split = statement.split(whitespacePattern);
        if (split.length != 2) {
            throw new IOException("LightMode statement syntax incorrect");
        }
        LightMode lm = LightMode.valueOf(split[1]);
        technique.setLightMode(lm);
    }

    // ShadowMode <MODE>
    private void readShadowMode(String statement) throws IOException {
        String[] split = statement.split(whitespacePattern);
        if (split.length != 2) {
            throw new IOException("ShadowMode statement syntax incorrect");
        }
        ShadowMode sm = ShadowMode.valueOf(split[1]);
        technique.setShadowMode(sm);
    }

    private Object readValue(VarType type, String value) throws IOException {
        if (type.isTextureType()) {
//            String texturePath = readString("[\n;(//)(\\})]");
            String texturePath = value.trim();
            boolean flipY = false;
            boolean repeat = false;
            if (texturePath.startsWith("Flip Repeat ")) {
                texturePath = texturePath.substring(12).trim();
                flipY = true;
                repeat = true;
            } else if (texturePath.startsWith("Flip ")) {
                texturePath = texturePath.substring(5).trim();
                flipY = true;
            } else if (texturePath.startsWith("Repeat ")) {
                texturePath = texturePath.substring(7).trim();
                repeat = true;
            }

            TextureKey texKey = new TextureKey(texturePath, flipY);
            switch (type) {
                case Texture3D:
                    texKey.setTextureTypeHint(Texture.Type.ThreeDimensional);
                    break;
                case TextureArray:
                    texKey.setTextureTypeHint(Texture.Type.TwoDimensionalArray);
                    break;
                case TextureCubeMap:
                    texKey.setTextureTypeHint(Texture.Type.CubeMap);
                    break;
            }
            texKey.setGenerateMips(true);

            Texture tex;
            try {
                tex = assetManager.loadTexture(texKey);
            } catch (AssetNotFoundException ex) {
                logger.log(Level.WARNING, "Cannot locate {0} for material {1}", new Object[]{texKey, key});
                tex = null;
            }
            if (tex != null) {
                if (repeat) {
                    tex.setWrap(WrapMode.Repeat);
                }
            } else {
                tex = new Texture2D(PlaceholderAssets.getPlaceholderImage(assetManager));
                if (repeat) {
                    tex.setWrap(WrapMode.Repeat);
                }
                tex.setKey(texKey);
            }
            return tex;
        } else {
            String[] split = value.trim().split(whitespacePattern);
            switch (type) {
                case Float:
                    if (split.length != 1) {
                        throw new IOException("Float value parameter must have 1 entry: " + value);
                    }
                    return Float.parseFloat(split[0]);
                case Vector2:
                    if (split.length != 2) {
                        throw new IOException("Vector2 value parameter must have 2 entries: " + value);
                    }
                    return new Vector2f(Float.parseFloat(split[0]),
                            Float.parseFloat(split[1]));
                case Vector3:
                    if (split.length != 3) {
                        throw new IOException("Vector3 value parameter must have 3 entries: " + value);
                    }
                    return new Vector3f(Float.parseFloat(split[0]),
                            Float.parseFloat(split[1]),
                            Float.parseFloat(split[2]));
                case Vector4:
                    if (split.length != 4) {
                        throw new IOException("Vector4 value parameter must have 4 entries: " + value);
                    }
                    return new ColorRGBA(Float.parseFloat(split[0]),
                            Float.parseFloat(split[1]),
                            Float.parseFloat(split[2]),
                            Float.parseFloat(split[3]));
                case Int:
                    if (split.length != 1) {
                        throw new IOException("Int value parameter must have 1 entry: " + value);
                    }
                    return Integer.parseInt(split[0]);
                case Boolean:
                    if (split.length != 1) {
                        throw new IOException("Boolean value parameter must have 1 entry: " + value);
                    }
                    return Boolean.parseBoolean(split[0]);
                default:
                    throw new UnsupportedOperationException("Unknown type: " + type);
            }
        }
    }
<<<<<<< HEAD

    // <TYPE> <NAME> [ "(" <FFBINDING> ")" ] [ ":" <DEFAULTVAL> ] [-LINEAR]
    private void readParam(String statement) throws IOException {
        String name;
        String defaultVal = null;
        ColorSpace colorSpace = null;

        String[] split = statement.split("-");
        if (split.length > 1) {
            if (split[1].equalsIgnoreCase("LINEAR")) {
                colorSpace = ColorSpace.Linear;
            }
            statement = split[0].trim();
        }

        split = statement.split(":");

=======
    
    // <TYPE> <NAME> [ "(" <FFBINDING> ")" ] [-LINEAR] [ ":" <DEFAULTVAL> ] 
    private void readParam(String statement) throws IOException{
        String name;
        String defaultVal = null;
        ColorSpace colorSpace = null;
        
        String[] split = statement.split(":");
        
>>>>>>> f7624be7
        // Parse default val
        if (split.length == 1) {
            // Doesn't contain default value
        } else {
            if (split.length != 2) {
                throw new IOException("Parameter statement syntax incorrect");
            }
            statement = split[0].trim();
            defaultVal = split[1].trim();
        }
<<<<<<< HEAD

=======
        
        if (statement.endsWith("-LINEAR")) {
            colorSpace = ColorSpace.Linear;
            statement = statement.substring(0, statement.length() - "-LINEAR".length());
        }
        
>>>>>>> f7624be7
        // Parse ffbinding
        int startParen = statement.indexOf("(");
        if (startParen != -1) {
            // get content inside parentheses
            int endParen = statement.indexOf(")", startParen);
            String bindingStr = statement.substring(startParen + 1, endParen).trim();
            // don't care about bindingStr
            statement = statement.substring(0, startParen);
        }

        // Parse type + name
        split = statement.split(whitespacePattern);
        if (split.length != 2) {
            throw new IOException("Parameter statement syntax incorrect");
        }

        VarType type;
        if (split[0].equals("Color")) {
            type = VarType.Vector4;
        } else {
            type = VarType.valueOf(split[0]);
        }

        name = split[1];

        Object defaultValObj = null;
        if (defaultVal != null) {
            defaultValObj = readValue(type, defaultVal);
        }
        if (type.isTextureType()) {
            materialDef.addMaterialParamTexture(type, name, colorSpace);
        } else {
            materialDef.addMaterialParam(type, name, defaultValObj);
        }

    }

    private void readValueParam(String statement) throws IOException {
        // Use limit=1 incase filename contains colons
        String[] split = statement.split(":", 2);
        if (split.length != 2) {
            throw new IOException("Value parameter statement syntax incorrect");
        }
        String name = split[0].trim();

        // parse value
        MatParam p = material.getMaterialDef().getMaterialParam(name);
        if (p == null) {
            throw new IOException("The material parameter: " + name + " is undefined.");
        }

        Object valueObj = readValue(p.getVarType(), split[1]);
        if (p.getVarType().isTextureType()) {
            material.setTextureParam(name, p.getVarType(), (Texture) valueObj);
        } else {
            material.setParam(name, p.getVarType(), valueObj);
        }
    }

    private void readMaterialParams(List<Statement> paramsList) throws IOException {
        for (Statement statement : paramsList) {
            readParam(statement.getLine());
        }
    }

    private void readExtendingMaterialParams(List<Statement> paramsList) throws IOException {
        for (Statement statement : paramsList) {
            readValueParam(statement.getLine());
        }
    }

    private void readWorldParams(List<Statement> worldParams) throws IOException {
        for (Statement statement : worldParams) {
            technique.addWorldParam(statement.getLine());
        }
    }

    private boolean parseBoolean(String word) {
        return word != null && word.equals("On");
    }

    private void readRenderStateStatement(Statement statement) throws IOException {
        String[] split = statement.getLine().split(whitespacePattern);
        if (split[0].equals("Wireframe")) {
            renderState.setWireframe(parseBoolean(split[1]));
        } else if (split[0].equals("FaceCull")) {
            renderState.setFaceCullMode(FaceCullMode.valueOf(split[1]));
        } else if (split[0].equals("DepthWrite")) {
            renderState.setDepthWrite(parseBoolean(split[1]));
        } else if (split[0].equals("DepthTest")) {
            renderState.setDepthTest(parseBoolean(split[1]));
        } else if (split[0].equals("Blend")) {
            renderState.setBlendMode(BlendMode.valueOf(split[1]));
        } else if (split[0].equals("AlphaTestFalloff")) {
            renderState.setAlphaTest(true);
            renderState.setAlphaFallOff(Float.parseFloat(split[1]));
        } else if (split[0].equals("PolyOffset")) {
            float factor = Float.parseFloat(split[1]);
            float units = Float.parseFloat(split[2]);
            renderState.setPolyOffset(factor, units);
        } else if (split[0].equals("ColorWrite")) {
            renderState.setColorWrite(parseBoolean(split[1]));
        } else if (split[0].equals("PointSprite")) {
            renderState.setPointSprite(parseBoolean(split[1]));
        } else if (split[0].equals("DepthFunc")) {
            renderState.setDepthFunc(RenderState.TestFunction.valueOf(split[1]));
        } else if (split[0].equals("AlphaFunc")) {
            renderState.setAlphaFunc(RenderState.TestFunction.valueOf(split[1]));
        } else {
            throw new MatParseException(null, split[0], statement);
        }
    }

    private void readAdditionalRenderState(List<Statement> renderStates) throws IOException {
        renderState = material.getAdditionalRenderState();
        for (Statement statement : renderStates) {
            readRenderStateStatement(statement);
        }
        renderState = null;
    }

    private void readRenderState(List<Statement> renderStates) throws IOException {
        renderState = new RenderState();
        for (Statement statement : renderStates) {
            readRenderStateStatement(statement);
        }
        technique.setRenderState(renderState);
        renderState = null;
    }

    private void readForcedRenderState(List<Statement> renderStates) throws IOException {
        renderState = new RenderState();
        for (Statement statement : renderStates) {
            readRenderStateStatement(statement);
        }
        technique.setForcedRenderState(renderState);
        renderState = null;
    }

    // <DEFINENAME> [ ":" <PARAMNAME> ]
    private void readDefine(String statement) throws IOException {
        String[] split = statement.split(":");
        if (split.length == 1) {
            // add preset define
            technique.addShaderPresetDefine(split[0].trim(), VarType.Boolean, true);
        } else if (split.length == 2) {
            technique.addShaderParamDefine(split[1].trim(), split[0].trim());
        } else {
            throw new IOException("Define syntax incorrect");
        }
    }

    private void readDefines(List<Statement> defineList) throws IOException {
        for (Statement statement : defineList) {
            readDefine(statement.getLine());
        }

    }

    private void readTechniqueStatement(Statement statement) throws IOException {
        String[] split = statement.getLine().split("[ \\{]");
        if (split[0].equals("VertexShader") ||
                split[0].equals("FragmentShader") ||
                split[0].equals("GeometryShader") ||
                split[0].equals("TesselationControlShader") ||
                split[0].equals("TesselationEvaluationShader")) {
            readShaderStatement(statement.getLine());
        } else if (split[0].equals("LightMode")) {
            readLightMode(statement.getLine());
        } else if (split[0].equals("ShadowMode")) {
            readShadowMode(statement.getLine());
        } else if (split[0].equals("WorldParameters")) {
            readWorldParams(statement.getContents());
        } else if (split[0].equals("RenderState")) {
            readRenderState(statement.getContents());
        } else if (split[0].equals("ForcedRenderState")) {
            readForcedRenderState(statement.getContents());
        } else if (split[0].equals("Defines")) {
            readDefines(statement.getContents());
        } else if (split[0].equals("ShaderNodesDefinitions")) {
            initNodesLoader();
            if (isUseNodes) {
                nodesLoaderDelegate.readNodesDefinitions(statement.getContents());
            }
        } else if (split[0].equals("VertexShaderNodes")) {
            initNodesLoader();
            if (isUseNodes) {
                nodesLoaderDelegate.readVertexShaderNodes(statement.getContents());
            }
        } else if (split[0].equals("FragmentShaderNodes")) {
            initNodesLoader();
            if (isUseNodes) {
                nodesLoaderDelegate.readFragmentShaderNodes(statement.getContents());
            }
        } else {
            throw new MatParseException(null, split[0], statement);
        }
    }

    private void readTransparentStatement(String statement) throws IOException {
        String[] split = statement.split(whitespacePattern);
        if (split.length != 2) {
            throw new IOException("Transparent statement syntax incorrect");
        }
        material.setTransparent(parseBoolean(split[1]));
    }

    private void readTechnique(Statement techStat) throws IOException {
        isUseNodes = false;
        String[] split = techStat.getLine().split(whitespacePattern);
        if (split.length == 1) {
            technique = new TechniqueDef(null);
        } else if (split.length == 2) {
            String techName = split[1];
            technique = new TechniqueDef(techName);
        } else {
            throw new IOException("Technique statement syntax incorrect");
        }

        for (Statement statement : techStat.getContents()) {
            readTechniqueStatement(statement);
        }

        if (isUseNodes) {
            nodesLoaderDelegate.computeConditions();
            //used for caching later, the shader here is not a file.
            technique.setShaderFile(technique.hashCode() + "", technique.hashCode() + "", "GLSL100", "GLSL100");
        }

        if (shaderName.containsKey(Shader.ShaderType.Vertex) && shaderName.containsKey(Shader.ShaderType.Fragment)) {
            technique.setShaderFile(shaderName, shaderLanguage);
        }

        materialDef.addTechniqueDef(technique);
        technique = null;
        shaderLanguage.clear();
        shaderName.clear();
    }

    private void loadFromRoot(List<Statement> roots) throws IOException {
        if (roots.size() == 2) {
            Statement exception = roots.get(0);
            String line = exception.getLine();
            if (line.startsWith("Exception")) {
                throw new AssetLoadException(line.substring("Exception ".length()));
            } else {
                throw new IOException("In multiroot material, expected first statement to be 'Exception'");
            }
        } else if (roots.size() != 1) {
            throw new IOException("Too many roots in J3M/J3MD file");
        }

        boolean extending = false;
        Statement materialStat = roots.get(0);
        String materialName = materialStat.getLine();
        if (materialName.startsWith("MaterialDef")) {
            materialName = materialName.substring("MaterialDef ".length()).trim();
            extending = false;
        } else if (materialName.startsWith("Material")) {
            materialName = materialName.substring("Material ".length()).trim();
            extending = true;
        } else {
            throw new IOException("Specified file is not a Material file");
        }

        String[] split = materialName.split(":", 2);

        if (materialName.equals("")) {
            throw new MatParseException("Material name cannot be empty", materialStat);
        }

        if (split.length == 2) {
            if (!extending) {
                throw new MatParseException("Must use 'Material' when extending.", materialStat);
            }

            String extendedMat = split[1].trim();

            MaterialDef def = (MaterialDef) assetManager.loadAsset(new AssetKey(extendedMat));
            if (def == null) {
                throw new MatParseException("Extended material " + extendedMat + " cannot be found.", materialStat);
            }

            material = new Material(def);
            material.setKey(key);
//            material.setAssetName(fileName);
        } else if (split.length == 1) {
            if (extending) {
                throw new MatParseException("Expected ':', got '{'", materialStat);
            }
            materialDef = new MaterialDef(assetManager, materialName);
            // NOTE: pass file name for defs so they can be loaded later
            materialDef.setAssetName(key.getName());
        } else {
            throw new MatParseException("Cannot use colon in material name/path", materialStat);
        }

        for (Statement statement : materialStat.getContents()) {
            split = statement.getLine().split("[ \\{]");
            String statType = split[0];
            if (extending) {
                if (statType.equals("MaterialParameters")) {
                    readExtendingMaterialParams(statement.getContents());
                } else if (statType.equals("AdditionalRenderState")) {
                    readAdditionalRenderState(statement.getContents());
                } else if (statType.equals("Transparent")) {
                    readTransparentStatement(statement.getLine());
                }
            } else {
                if (statType.equals("Technique")) {
                    readTechnique(statement);
                } else if (statType.equals("MaterialParameters")) {
                    readMaterialParams(statement.getContents());
                } else {
                    throw new MatParseException("Expected material statement, got '" + statType + "'", statement);
                }
            }
        }
    }

    public Object load(AssetInfo info) throws IOException {
        this.assetManager = info.getManager();

        InputStream in = info.openStream();
        try {
            key = info.getKey();
            loadFromRoot(BlockLanguageParser.parse(in));
        } finally {
            if (in != null) {
                in.close();
            }
        }

        if (material != null) {
            if (!(info.getKey() instanceof MaterialKey)) {
                throw new IOException("Material instances must be loaded via MaterialKey");
            }
            // material implementation
            return material;
        } else {
            // material definition
            return materialDef;
        }
    }

    public MaterialDef loadMaterialDef(List<Statement> roots, AssetManager manager, AssetKey key) throws IOException {
        this.key = key;
        this.assetManager = manager;
        loadFromRoot(roots);
        return materialDef;
    }

    protected void initNodesLoader() {
        if (!isUseNodes) {
            isUseNodes = shaderName.get(Shader.ShaderType.Vertex) == null && shaderName.get(Shader.ShaderType.Fragment) == null;
            if (isUseNodes) {
                if (nodesLoaderDelegate == null) {
                    nodesLoaderDelegate = new ShaderNodeLoaderDelegate();
                } else {
                    nodesLoaderDelegate.clear();
                }
                nodesLoaderDelegate.setTechniqueDef(technique);
                nodesLoaderDelegate.setMaterialDef(materialDef);
                nodesLoaderDelegate.setAssetManager(assetManager);
            }
        }
    }

}<|MERGE_RESOLUTION|>--- conflicted
+++ resolved
@@ -40,7 +40,6 @@
 import com.jme3.math.ColorRGBA;
 import com.jme3.math.Vector2f;
 import com.jme3.math.Vector3f;
-import com.jme3.shader.Shader;
 import com.jme3.shader.VarType;
 import com.jme3.texture.Texture;
 import com.jme3.texture.Texture.WrapMode;
@@ -49,10 +48,8 @@
 import com.jme3.util.PlaceholderAssets;
 import com.jme3.util.blockparser.BlockLanguageParser;
 import com.jme3.util.blockparser.Statement;
-
 import java.io.IOException;
 import java.io.InputStream;
-import java.util.EnumMap;
 import java.util.List;
 import java.util.logging.Level;
 import java.util.logging.Logger;
@@ -60,10 +57,10 @@
 public class J3MLoader implements AssetLoader {
 
     private static final Logger logger = Logger.getLogger(J3MLoader.class.getName());
-    // private ErrorLogger errors;
+   // private ErrorLogger errors;
     private ShaderNodeLoaderDelegate nodesLoaderDelegate;
     boolean isUseNodes = false;
-
+    
     private AssetManager assetManager;
     private AssetKey key;
 
@@ -71,15 +68,16 @@
     private Material material;
     private TechniqueDef technique;
     private RenderState renderState;
-
-    private EnumMap<Shader.ShaderType, String> shaderLanguage;
-    private EnumMap<Shader.ShaderType, String> shaderName;
-
+    
+    private String vertLanguage;
+    private String fragLanguage;
+    
+    private String vertName;
+    private String fragName;
+    
     private static final String whitespacePattern = "\\p{javaWhitespace}+";
 
-    public J3MLoader() {
-        shaderLanguage = new EnumMap<Shader.ShaderType, String>(Shader.ShaderType.class);
-        shaderName = new EnumMap<Shader.ShaderType, String>(Shader.ShaderType.class);
+    public J3MLoader(){
     }
 
 
@@ -93,23 +91,20 @@
         if (typeAndLang.length != 2) {
             throw new IOException("Shader statement syntax incorrect: " + statement);
         }
-
-        for (Shader.ShaderType shaderType : Shader.ShaderType.values()) {
-            if (typeAndLang[0].equals(shaderType.toString() + "Shader")) {
-                readShaderDefinition(shaderType, split[1].trim(), typeAndLang[1]);
-            }
-        }
-    }
-
-    private void readShaderDefinition(Shader.ShaderType shaderType, String name, String language) {
-        shaderName.put(shaderType, name);
-        shaderLanguage.put(shaderType, language);
+        
+        if (typeAndLang[0].equals("VertexShader")) {
+            vertName = split[1].trim();
+            vertLanguage = typeAndLang[1];
+        } else if (typeAndLang[0].equals("FragmentShader")) {
+            fragName = split[1].trim();
+            fragLanguage = typeAndLang[1];
+        }
     }
 
     // LightMode <MODE>
-    private void readLightMode(String statement) throws IOException {
+    private void readLightMode(String statement) throws IOException{
         String[] split = statement.split(whitespacePattern);
-        if (split.length != 2) {
+        if (split.length != 2){
             throw new IOException("LightMode statement syntax incorrect");
         }
         LightMode lm = LightMode.valueOf(split[1]);
@@ -117,29 +112,29 @@
     }
 
     // ShadowMode <MODE>
-    private void readShadowMode(String statement) throws IOException {
+    private void readShadowMode(String statement) throws IOException{
         String[] split = statement.split(whitespacePattern);
-        if (split.length != 2) {
+        if (split.length != 2){
             throw new IOException("ShadowMode statement syntax incorrect");
         }
         ShadowMode sm = ShadowMode.valueOf(split[1]);
         technique.setShadowMode(sm);
     }
 
-    private Object readValue(VarType type, String value) throws IOException {
-        if (type.isTextureType()) {
+    private Object readValue(VarType type, String value) throws IOException{
+        if (type.isTextureType()){
 //            String texturePath = readString("[\n;(//)(\\})]");
             String texturePath = value.trim();
             boolean flipY = false;
             boolean repeat = false;
-            if (texturePath.startsWith("Flip Repeat ")) {
+            if (texturePath.startsWith("Flip Repeat ")){
                 texturePath = texturePath.substring(12).trim();
                 flipY = true;
                 repeat = true;
-            } else if (texturePath.startsWith("Flip ")) {
+            }else if (texturePath.startsWith("Flip ")){
                 texturePath = texturePath.substring(5).trim();
                 flipY = true;
-            } else if (texturePath.startsWith("Repeat ")) {
+            }else if (texturePath.startsWith("Repeat ")){
                 texturePath = texturePath.substring(7).trim();
                 repeat = true;
             }
@@ -161,294 +156,270 @@
             Texture tex;
             try {
                 tex = assetManager.loadTexture(texKey);
-            } catch (AssetNotFoundException ex) {
+            } catch (AssetNotFoundException ex){
                 logger.log(Level.WARNING, "Cannot locate {0} for material {1}", new Object[]{texKey, key});
                 tex = null;
             }
-            if (tex != null) {
-                if (repeat) {
+            if (tex != null){
+                if (repeat){
                     tex.setWrap(WrapMode.Repeat);
-                }
-            } else {
+                }                
+            }else{
                 tex = new Texture2D(PlaceholderAssets.getPlaceholderImage(assetManager));
-                if (repeat) {
+                if (repeat){
                     tex.setWrap(WrapMode.Repeat);
                 }
                 tex.setKey(texKey);
-            }
+            }         
             return tex;
-        } else {
+        }else{
             String[] split = value.trim().split(whitespacePattern);
-            switch (type) {
+            switch (type){
                 case Float:
-                    if (split.length != 1) {
+                    if (split.length != 1){
                         throw new IOException("Float value parameter must have 1 entry: " + value);
                     }
-                    return Float.parseFloat(split[0]);
+                     return Float.parseFloat(split[0]);
                 case Vector2:
-                    if (split.length != 2) {
+                    if (split.length != 2){
                         throw new IOException("Vector2 value parameter must have 2 entries: " + value);
                     }
                     return new Vector2f(Float.parseFloat(split[0]),
-                            Float.parseFloat(split[1]));
+                                                               Float.parseFloat(split[1]));
                 case Vector3:
-                    if (split.length != 3) {
+                    if (split.length != 3){
                         throw new IOException("Vector3 value parameter must have 3 entries: " + value);
                     }
                     return new Vector3f(Float.parseFloat(split[0]),
-                            Float.parseFloat(split[1]),
-                            Float.parseFloat(split[2]));
+                                                               Float.parseFloat(split[1]),
+                                                               Float.parseFloat(split[2]));
                 case Vector4:
-                    if (split.length != 4) {
+                    if (split.length != 4){
                         throw new IOException("Vector4 value parameter must have 4 entries: " + value);
                     }
                     return new ColorRGBA(Float.parseFloat(split[0]),
-                            Float.parseFloat(split[1]),
-                            Float.parseFloat(split[2]),
-                            Float.parseFloat(split[3]));
+                                                                Float.parseFloat(split[1]),
+                                                                Float.parseFloat(split[2]),
+                                                                Float.parseFloat(split[3]));
                 case Int:
-                    if (split.length != 1) {
+                    if (split.length != 1){
                         throw new IOException("Int value parameter must have 1 entry: " + value);
                     }
                     return Integer.parseInt(split[0]);
                 case Boolean:
-                    if (split.length != 1) {
+                    if (split.length != 1){
                         throw new IOException("Boolean value parameter must have 1 entry: " + value);
                     }
                     return Boolean.parseBoolean(split[0]);
                 default:
-                    throw new UnsupportedOperationException("Unknown type: " + type);
-            }
-        }
-    }
-<<<<<<< HEAD
-
+                    throw new UnsupportedOperationException("Unknown type: "+type);
+            }
+        }
+    }
+    
     // <TYPE> <NAME> [ "(" <FFBINDING> ")" ] [ ":" <DEFAULTVAL> ] [-LINEAR]
-    private void readParam(String statement) throws IOException {
-        String name;
-        String defaultVal = null;
-        ColorSpace colorSpace = null;
-
-        String[] split = statement.split("-");
-        if (split.length > 1) {
-            if (split[1].equalsIgnoreCase("LINEAR")) {
-                colorSpace = ColorSpace.Linear;
-            }
-            statement = split[0].trim();
-        }
-
-        split = statement.split(":");
-
-=======
-    
-    // <TYPE> <NAME> [ "(" <FFBINDING> ")" ] [-LINEAR] [ ":" <DEFAULTVAL> ] 
     private void readParam(String statement) throws IOException{
         String name;
         String defaultVal = null;
         ColorSpace colorSpace = null;
         
-        String[] split = statement.split(":");
-        
->>>>>>> f7624be7
+        String[] split = statement.split("-");
+        if(split.length>1){
+            if(split[1].equalsIgnoreCase("LINEAR")){
+                colorSpace = ColorSpace.Linear;
+            }
+            statement = split[0].trim();
+        }
+        
+        split = statement.split(":");
+        
         // Parse default val
-        if (split.length == 1) {
+        if (split.length == 1){
             // Doesn't contain default value
-        } else {
-            if (split.length != 2) {
+        }else{
+            if (split.length != 2){
                 throw new IOException("Parameter statement syntax incorrect");
             }
             statement = split[0].trim();
-            defaultVal = split[1].trim();
-        }
-<<<<<<< HEAD
-
-=======
-        
-        if (statement.endsWith("-LINEAR")) {
-            colorSpace = ColorSpace.Linear;
-            statement = statement.substring(0, statement.length() - "-LINEAR".length());
-        }
-        
->>>>>>> f7624be7
+            defaultVal = split[1].trim();           
+        }
+        
         // Parse ffbinding
         int startParen = statement.indexOf("(");
-        if (startParen != -1) {
+        if (startParen != -1){
             // get content inside parentheses
             int endParen = statement.indexOf(")", startParen);
-            String bindingStr = statement.substring(startParen + 1, endParen).trim();
+            String bindingStr = statement.substring(startParen+1, endParen).trim();
             // don't care about bindingStr
             statement = statement.substring(0, startParen);
         }
-
+        
         // Parse type + name
         split = statement.split(whitespacePattern);
-        if (split.length != 2) {
+        if (split.length != 2){
             throw new IOException("Parameter statement syntax incorrect");
         }
-
+        
         VarType type;
-        if (split[0].equals("Color")) {
+        if (split[0].equals("Color")){
             type = VarType.Vector4;
-        } else {
+        }else{
             type = VarType.valueOf(split[0]);
         }
-
+        
         name = split[1];
-
+        
         Object defaultValObj = null;
-        if (defaultVal != null) {
+        if (defaultVal != null){ 
             defaultValObj = readValue(type, defaultVal);
         }
-        if (type.isTextureType()) {
-            materialDef.addMaterialParamTexture(type, name, colorSpace);
-        } else {
+        if(type.isTextureType()){
+            materialDef.addMaterialParamTexture(type, name, colorSpace);    
+        }else{
             materialDef.addMaterialParam(type, name, defaultValObj);
         }
-
-    }
-
-    private void readValueParam(String statement) throws IOException {
+        
+    }
+
+    private void readValueParam(String statement) throws IOException{
         // Use limit=1 incase filename contains colons
         String[] split = statement.split(":", 2);
-        if (split.length != 2) {
+        if (split.length != 2){
             throw new IOException("Value parameter statement syntax incorrect");
         }
         String name = split[0].trim();
 
         // parse value
         MatParam p = material.getMaterialDef().getMaterialParam(name);
-        if (p == null) {
-            throw new IOException("The material parameter: " + name + " is undefined.");
+        if (p == null){
+            throw new IOException("The material parameter: "+name+" is undefined.");
         }
 
         Object valueObj = readValue(p.getVarType(), split[1]);
-        if (p.getVarType().isTextureType()) {
+        if (p.getVarType().isTextureType()){
             material.setTextureParam(name, p.getVarType(), (Texture) valueObj);
-        } else {
+        }else{
             material.setParam(name, p.getVarType(), valueObj);
         }
     }
 
-    private void readMaterialParams(List<Statement> paramsList) throws IOException {
-        for (Statement statement : paramsList) {
+    private void readMaterialParams(List<Statement> paramsList) throws IOException{
+        for (Statement statement : paramsList){
             readParam(statement.getLine());
         }
     }
 
-    private void readExtendingMaterialParams(List<Statement> paramsList) throws IOException {
-        for (Statement statement : paramsList) {
+    private void readExtendingMaterialParams(List<Statement> paramsList) throws IOException{
+        for (Statement statement : paramsList){
             readValueParam(statement.getLine());
         }
     }
 
-    private void readWorldParams(List<Statement> worldParams) throws IOException {
-        for (Statement statement : worldParams) {
+    private void readWorldParams(List<Statement> worldParams) throws IOException{
+        for (Statement statement : worldParams){
             technique.addWorldParam(statement.getLine());
         }
     }
 
-    private boolean parseBoolean(String word) {
+    private boolean parseBoolean(String word){
         return word != null && word.equals("On");
     }
 
-    private void readRenderStateStatement(Statement statement) throws IOException {
+    private void readRenderStateStatement(Statement statement) throws IOException{
         String[] split = statement.getLine().split(whitespacePattern);
-        if (split[0].equals("Wireframe")) {
+        if (split[0].equals("Wireframe")){
             renderState.setWireframe(parseBoolean(split[1]));
-        } else if (split[0].equals("FaceCull")) {
+        }else if (split[0].equals("FaceCull")){
             renderState.setFaceCullMode(FaceCullMode.valueOf(split[1]));
-        } else if (split[0].equals("DepthWrite")) {
+        }else if (split[0].equals("DepthWrite")){
             renderState.setDepthWrite(parseBoolean(split[1]));
-        } else if (split[0].equals("DepthTest")) {
+        }else if (split[0].equals("DepthTest")){
             renderState.setDepthTest(parseBoolean(split[1]));
-        } else if (split[0].equals("Blend")) {
+        }else if (split[0].equals("Blend")){
             renderState.setBlendMode(BlendMode.valueOf(split[1]));
-        } else if (split[0].equals("AlphaTestFalloff")) {
+        }else if (split[0].equals("AlphaTestFalloff")){
             renderState.setAlphaTest(true);
             renderState.setAlphaFallOff(Float.parseFloat(split[1]));
-        } else if (split[0].equals("PolyOffset")) {
+        }else if (split[0].equals("PolyOffset")){
             float factor = Float.parseFloat(split[1]);
             float units = Float.parseFloat(split[2]);
             renderState.setPolyOffset(factor, units);
-        } else if (split[0].equals("ColorWrite")) {
+        }else if (split[0].equals("ColorWrite")){
             renderState.setColorWrite(parseBoolean(split[1]));
-        } else if (split[0].equals("PointSprite")) {
+        }else if (split[0].equals("PointSprite")){
             renderState.setPointSprite(parseBoolean(split[1]));
-        } else if (split[0].equals("DepthFunc")) {
+        }else if (split[0].equals("DepthFunc")){
             renderState.setDepthFunc(RenderState.TestFunction.valueOf(split[1]));
-        } else if (split[0].equals("AlphaFunc")) {
+        }else if (split[0].equals("AlphaFunc")){
             renderState.setAlphaFunc(RenderState.TestFunction.valueOf(split[1]));
         } else {
             throw new MatParseException(null, split[0], statement);
         }
     }
 
-    private void readAdditionalRenderState(List<Statement> renderStates) throws IOException {
+    private void readAdditionalRenderState(List<Statement> renderStates) throws IOException{
         renderState = material.getAdditionalRenderState();
-        for (Statement statement : renderStates) {
+        for (Statement statement : renderStates){
             readRenderStateStatement(statement);
         }
         renderState = null;
     }
 
-    private void readRenderState(List<Statement> renderStates) throws IOException {
+    private void readRenderState(List<Statement> renderStates) throws IOException{
         renderState = new RenderState();
-        for (Statement statement : renderStates) {
+        for (Statement statement : renderStates){
             readRenderStateStatement(statement);
         }
         technique.setRenderState(renderState);
         renderState = null;
     }
-
-    private void readForcedRenderState(List<Statement> renderStates) throws IOException {
+    
+    private void readForcedRenderState(List<Statement> renderStates) throws IOException{
         renderState = new RenderState();
-        for (Statement statement : renderStates) {
+        for (Statement statement : renderStates){
             readRenderStateStatement(statement);
         }
         technique.setForcedRenderState(renderState);
         renderState = null;
     }
-
+    
     // <DEFINENAME> [ ":" <PARAMNAME> ]
-    private void readDefine(String statement) throws IOException {
+    private void readDefine(String statement) throws IOException{
         String[] split = statement.split(":");
-        if (split.length == 1) {
+        if (split.length == 1){
             // add preset define
             technique.addShaderPresetDefine(split[0].trim(), VarType.Boolean, true);
-        } else if (split.length == 2) {
+        }else if (split.length == 2){
             technique.addShaderParamDefine(split[1].trim(), split[0].trim());
-        } else {
+        }else{
             throw new IOException("Define syntax incorrect");
         }
     }
 
-    private void readDefines(List<Statement> defineList) throws IOException {
-        for (Statement statement : defineList) {
+    private void readDefines(List<Statement> defineList) throws IOException{
+        for (Statement statement : defineList){
             readDefine(statement.getLine());
         }
 
     }
-
-    private void readTechniqueStatement(Statement statement) throws IOException {
-        String[] split = statement.getLine().split("[ \\{]");
+    
+    private void readTechniqueStatement(Statement statement) throws IOException{
+        String[] split = statement.getLine().split("[ \\{]");       
         if (split[0].equals("VertexShader") ||
-                split[0].equals("FragmentShader") ||
-                split[0].equals("GeometryShader") ||
-                split[0].equals("TesselationControlShader") ||
-                split[0].equals("TesselationEvaluationShader")) {
+            split[0].equals("FragmentShader")){
             readShaderStatement(statement.getLine());
-        } else if (split[0].equals("LightMode")) {
+        }else if (split[0].equals("LightMode")){
             readLightMode(statement.getLine());
-        } else if (split[0].equals("ShadowMode")) {
+        }else if (split[0].equals("ShadowMode")){
             readShadowMode(statement.getLine());
-        } else if (split[0].equals("WorldParameters")) {
+        }else if (split[0].equals("WorldParameters")){
             readWorldParams(statement.getContents());
-        } else if (split[0].equals("RenderState")) {
+        }else if (split[0].equals("RenderState")){  
             readRenderState(statement.getContents());
-        } else if (split[0].equals("ForcedRenderState")) {
+        }else if (split[0].equals("ForcedRenderState")){  
             readForcedRenderState(statement.getContents());
-        } else if (split[0].equals("Defines")) {
-            readDefines(statement.getContents());
+        }else if (split[0].equals("Defines")){           
+            readDefines(statement.getContents());         
         } else if (split[0].equals("ShaderNodesDefinitions")) {
             initNodesLoader();
             if (isUseNodes) {
@@ -461,23 +432,23 @@
             }
         } else if (split[0].equals("FragmentShaderNodes")) {
             initNodesLoader();
-            if (isUseNodes) {
+            if (isUseNodes) {                
                 nodesLoaderDelegate.readFragmentShaderNodes(statement.getContents());
             }
         } else {
             throw new MatParseException(null, split[0], statement);
         }
     }
-
-    private void readTransparentStatement(String statement) throws IOException {
+    
+    private void readTransparentStatement(String statement) throws IOException{
         String[] split = statement.split(whitespacePattern);
-        if (split.length != 2) {
+        if (split.length != 2){
             throw new IOException("Transparent statement syntax incorrect");
         }
         material.setTransparent(parseBoolean(split[1]));
     }
 
-    private void readTechnique(Statement techStat) throws IOException {
+    private void readTechnique(Statement techStat) throws IOException{
         isUseNodes = false;
         String[] split = techStat.getLine().split(whitespacePattern);
         if (split.length == 1) {
@@ -488,62 +459,64 @@
         } else {
             throw new IOException("Technique statement syntax incorrect");
         }
-
-        for (Statement statement : techStat.getContents()) {
+        
+        for (Statement statement : techStat.getContents()){
             readTechniqueStatement(statement);
         }
-
-        if (isUseNodes) {
+        
+        if(isUseNodes){
             nodesLoaderDelegate.computeConditions();
             //used for caching later, the shader here is not a file.
             technique.setShaderFile(technique.hashCode() + "", technique.hashCode() + "", "GLSL100", "GLSL100");
         }
 
-        if (shaderName.containsKey(Shader.ShaderType.Vertex) && shaderName.containsKey(Shader.ShaderType.Fragment)) {
-            technique.setShaderFile(shaderName, shaderLanguage);
-        }
-
+        if (vertName != null && fragName != null){
+            technique.setShaderFile(vertName, fragName, vertLanguage, fragLanguage);
+        }
+        
         materialDef.addTechniqueDef(technique);
         technique = null;
-        shaderLanguage.clear();
-        shaderName.clear();
-    }
-
-    private void loadFromRoot(List<Statement> roots) throws IOException {
-        if (roots.size() == 2) {
+        vertName = null;
+        fragName = null;
+        vertLanguage = null;
+        fragLanguage = null;
+    }
+
+    private void loadFromRoot(List<Statement> roots) throws IOException{       
+        if (roots.size() == 2){
             Statement exception = roots.get(0);
             String line = exception.getLine();
-            if (line.startsWith("Exception")) {
+            if (line.startsWith("Exception")){
                 throw new AssetLoadException(line.substring("Exception ".length()));
-            } else {
+            }else{
                 throw new IOException("In multiroot material, expected first statement to be 'Exception'");
             }
-        } else if (roots.size() != 1) {
+        }else if (roots.size() != 1){
             throw new IOException("Too many roots in J3M/J3MD file");
         }
-
+               
         boolean extending = false;
         Statement materialStat = roots.get(0);
         String materialName = materialStat.getLine();
-        if (materialName.startsWith("MaterialDef")) {
+        if (materialName.startsWith("MaterialDef")){
             materialName = materialName.substring("MaterialDef ".length()).trim();
             extending = false;
-        } else if (materialName.startsWith("Material")) {
+        }else if (materialName.startsWith("Material")){
             materialName = materialName.substring("Material ".length()).trim();
             extending = true;
-        } else {
+        }else{
             throw new IOException("Specified file is not a Material file");
         }
-
+        
         String[] split = materialName.split(":", 2);
-
-        if (materialName.equals("")) {
-            throw new MatParseException("Material name cannot be empty", materialStat);
-        }
-
-        if (split.length == 2) {
-            if (!extending) {
-                throw new MatParseException("Must use 'Material' when extending.", materialStat);
+        
+        if (materialName.equals("")){
+            throw new MatParseException("Material name cannot be empty", materialStat);         
+        }
+
+        if (split.length == 2){
+            if (!extending){
+                throw new MatParseException("Must use 'Material' when extending.", materialStat); 
             }
 
             String extendedMat = split[1].trim();
@@ -556,65 +529,65 @@
             material = new Material(def);
             material.setKey(key);
 //            material.setAssetName(fileName);
-        } else if (split.length == 1) {
-            if (extending) {
-                throw new MatParseException("Expected ':', got '{'", materialStat);
+        }else if (split.length == 1){
+            if (extending){
+                throw new MatParseException("Expected ':', got '{'", materialStat);               
             }
             materialDef = new MaterialDef(assetManager, materialName);
             // NOTE: pass file name for defs so they can be loaded later
             materialDef.setAssetName(key.getName());
-        } else {
-            throw new MatParseException("Cannot use colon in material name/path", materialStat);
-        }
-
-        for (Statement statement : materialStat.getContents()) {
+        }else{
+            throw new MatParseException("Cannot use colon in material name/path", materialStat);   
+        }
+        
+        for (Statement statement : materialStat.getContents()){
             split = statement.getLine().split("[ \\{]");
             String statType = split[0];
-            if (extending) {
-                if (statType.equals("MaterialParameters")) {
+            if (extending){
+                if (statType.equals("MaterialParameters")){
                     readExtendingMaterialParams(statement.getContents());
-                } else if (statType.equals("AdditionalRenderState")) {
+                }else if (statType.equals("AdditionalRenderState")){
                     readAdditionalRenderState(statement.getContents());
-                } else if (statType.equals("Transparent")) {
+                }else if (statType.equals("Transparent")){
                     readTransparentStatement(statement.getLine());
                 }
-            } else {
-                if (statType.equals("Technique")) {
+            }else{
+                if (statType.equals("Technique")){
                     readTechnique(statement);
-                } else if (statType.equals("MaterialParameters")) {
+                }else if (statType.equals("MaterialParameters")){
                     readMaterialParams(statement.getContents());
-                } else {
-                    throw new MatParseException("Expected material statement, got '" + statType + "'", statement);
+                }else{
+                    throw new MatParseException("Expected material statement, got '"+statType+"'", statement);                       
                 }
             }
         }
     }
 
-    public Object load(AssetInfo info) throws IOException {
+    public Object load(AssetInfo info) throws IOException {       
         this.assetManager = info.getManager();
 
-        InputStream in = info.openStream();
+        InputStream in = info.openStream();        
         try {
-            key = info.getKey();
+            key = info.getKey();            
             loadFromRoot(BlockLanguageParser.parse(in));
         } finally {
-            if (in != null) {
+            if (in != null){
                 in.close();
             }
         }
-
-        if (material != null) {
-            if (!(info.getKey() instanceof MaterialKey)) {
+        
+        if (material != null){
+            if (!(info.getKey() instanceof MaterialKey)){
                 throw new IOException("Material instances must be loaded via MaterialKey");
             }
             // material implementation
             return material;
-        } else {
+        }else{
             // material definition
             return materialDef;
         }
     }
-
+    
     public MaterialDef loadMaterialDef(List<Statement> roots, AssetManager manager, AssetKey key) throws IOException {
         this.key = key;
         this.assetManager = manager;
@@ -624,11 +597,11 @@
 
     protected void initNodesLoader() {
         if (!isUseNodes) {
-            isUseNodes = shaderName.get(Shader.ShaderType.Vertex) == null && shaderName.get(Shader.ShaderType.Fragment) == null;
-            if (isUseNodes) {
-                if (nodesLoaderDelegate == null) {
+            isUseNodes = fragName == null && vertName == null;
+            if (isUseNodes) { 
+                if(nodesLoaderDelegate == null){
                     nodesLoaderDelegate = new ShaderNodeLoaderDelegate();
-                } else {
+                }else{
                     nodesLoaderDelegate.clear();
                 }
                 nodesLoaderDelegate.setTechniqueDef(technique);
@@ -636,6 +609,6 @@
                 nodesLoaderDelegate.setAssetManager(assetManager);
             }
         }
-    }
+    }   
 
 }