/*
 * Copyright (c) 2009-2012 jMonkeyEngine
 * All rights reserved.
 *
 * Redistribution and use in source and binary forms, with or without
 * modification, are permitted provided that the following conditions are
 * met:
 *
 * * Redistributions of source code must retain the above copyright
 *   notice, this list of conditions and the following disclaimer.
 *
 * * Redistributions in binary form must reproduce the above copyright
 *   notice, this list of conditions and the following disclaimer in the
 *   documentation and/or other materials provided with the distribution.
 *
 * * Neither the name of 'jMonkeyEngine' nor the names of its contributors
 *   may be used to endorse or promote products derived from this software
 *   without specific prior written permission.
 *
 * THIS SOFTWARE IS PROVIDED BY THE COPYRIGHT HOLDERS AND CONTRIBUTORS
 * "AS IS" AND ANY EXPRESS OR IMPLIED WARRANTIES, INCLUDING, BUT NOT LIMITED
 * TO, THE IMPLIED WARRANTIES OF MERCHANTABILITY AND FITNESS FOR A PARTICULAR
 * PURPOSE ARE DISCLAIMED. IN NO EVENT SHALL THE COPYRIGHT OWNER OR
 * CONTRIBUTORS BE LIABLE FOR ANY DIRECT, INDIRECT, INCIDENTAL, SPECIAL,
 * EXEMPLARY, OR CONSEQUENTIAL DAMAGES (INCLUDING, BUT NOT LIMITED TO,
 * PROCUREMENT OF SUBSTITUTE GOODS OR SERVICES; LOSS OF USE, DATA, OR
 * PROFITS; OR BUSINESS INTERRUPTION) HOWEVER CAUSED AND ON ANY THEORY OF
 * LIABILITY, WHETHER IN CONTRACT, STRICT LIABILITY, OR TORT (INCLUDING
 * NEGLIGENCE OR OTHERWISE) ARISING IN ANY WAY OUT OF THE USE OF THIS
 * SOFTWARE, EVEN IF ADVISED OF THE POSSIBILITY OF SUCH DAMAGE.
 */
package com.jme3.material;

import com.jme3.material.logic.TechniqueDefLogic;
import com.jme3.asset.AssetManager;
import com.jme3.export.*;
import com.jme3.renderer.Caps;
import com.jme3.shader.*;
import com.jme3.shader.Shader.ShaderType;

import java.io.IOException;
import java.util.*;

/**
 * Describes a technique definition.
 *
 * @author Kirill Vainer
 */
public class TechniqueDef implements Savable {

    /**
     * Version #1: Separate shader language for each shader source.
     */
    public static final int SAVABLE_VERSION = 1;

    /**
     * Describes light rendering mode.
     */
    public enum LightMode {
        /**
         * Disable light-based rendering
         */
        Disable,

        /**
         * Enable light rendering by using a single pass.
         * <p>
         * An array of light positions and light colors is passed to the shader
         * containing the world light list for the geometry being rendered.
         */
        SinglePass,

        /**
         * Enable light rendering by using multi-pass rendering.
         * <p>
         * The geometry will be rendered once for each light. Each time the
         * light position and light color uniforms are updated to contain
         * the values for the current light. The ambient light color uniform
         * is only set to the ambient light color on the first pass, future
         * passes have it set to black.
         */
        MultiPass,

        /**
         * @deprecated OpenGL1 is not supported anymore
         */
        @Deprecated
        FixedPipeline,
    }

    public enum ShadowMode {
        Disable,
        InPass,
        PostPass,
    }
    
    /**
     * Define in what space the light data should be sent to the shader.
     */
    public enum LightSpace {
        World,
        View,
        Legacy
    }

    private EnumSet<Caps> requiredCaps = EnumSet.noneOf(Caps.class);
    private String name;
    private int sortId;
    
    private EnumMap<Shader.ShaderType,String> shaderLanguages;
    private EnumMap<Shader.ShaderType,String> shaderNames;

    private String shaderPrologue;
    private ArrayList<String> defineNames;
    private ArrayList<VarType> defineTypes;
    private HashMap<String, Integer> paramToDefineId;
    private final HashMap<DefineList, Shader> definesToShaderMap;
    
    private boolean usesNodes = false;
    private List<ShaderNode> shaderNodes;
    private ShaderGenerationInfo shaderGenerationInfo;

    private boolean noRender = false;
    private RenderState renderState;
    private RenderState forcedRenderState;

    private LightMode lightMode = LightMode.Disable;
    private ShadowMode shadowMode = ShadowMode.Disable;
    private TechniqueDefLogic logic;

    private ArrayList<UniformBinding> worldBinds;
    //The space in which the light should be transposed before sending to the shader.
    private LightSpace lightSpace;

    /**
     * Creates a new technique definition.
     * <p>
     * Used internally by the J3M/J3MD loader.
     *
     * @param name The name of the technique, should be set to <code>null</code>
     * for default techniques.
     */
    public TechniqueDef(String name, int sortId){
        this();
        this.sortId = sortId;
        this.name = name == null ? "Default" : name;
    }

    /**
     * Serialization only. Do not use.
     */
    public TechniqueDef() {
        shaderLanguages = new EnumMap<Shader.ShaderType, String>(Shader.ShaderType.class);
        shaderNames = new EnumMap<Shader.ShaderType, String>(Shader.ShaderType.class);
        defineNames = new ArrayList<String>();
        defineTypes = new ArrayList<VarType>();
        paramToDefineId = new HashMap<String, Integer>();
        definesToShaderMap = new HashMap<DefineList, Shader>();
    }
    
    /**
     * @return A unique sort ID. 
     * No other technique definition can have the same ID.
     */
    public int getSortId() {
        return sortId;
    }

    /**
     * Returns the name of this technique as specified in the J3MD file.
     * Default techniques have the name "Default".
     *
     * @return the name of this technique
     */
    public String getName(){
        return name;
    }

    /**
     * Returns the light mode.
     * @return the light mode.
     * @see LightMode
     */
    public LightMode getLightMode() {
        return lightMode;
    }

    /**
     * Set the light mode
     *
     * @param lightMode the light mode
     *
     * @see LightMode
     */
    public void setLightMode(LightMode lightMode) {
        this.lightMode = lightMode;
        //if light space is not specified we set it to Legacy
        if(lightSpace == null){
            if(lightMode== LightMode.MultiPass){
                lightSpace = LightSpace.Legacy;
            }else{
                lightSpace = LightSpace.World;
            }
        }
    }
    
    public void setLogic(TechniqueDefLogic logic) {
        this.logic = logic;
    }

    public TechniqueDefLogic getLogic() {
        return logic;
    }
    
    /**
     * Returns the shadow mode.
     * @return the shadow mode.
     */
    public ShadowMode getShadowMode() {
        return shadowMode;
    }

    /**
     * Set the shadow mode.
     *
     * @param shadowMode the shadow mode.
     *
     * @see ShadowMode
     */
    public void setShadowMode(ShadowMode shadowMode) {
        this.shadowMode = shadowMode;
    }

    /**
     * Returns the render state that this technique is using
     * @return the render state that this technique is using
     * @see #setRenderState(com.jme3.material.RenderState)
     */
    public RenderState getRenderState() {
        return renderState;
    }

    /**
     * Sets the render state that this technique is using.
     *
     * @param renderState the render state that this technique is using.
     *
     * @see RenderState
     */
    public void setRenderState(RenderState renderState) {
        this.renderState = renderState;
    }

    /**
     * Sets if this technique should not be used to render.
     *
     * @param noRender not render or render ?
     *
     * @see NoRender
     */
    public void setNoRender(boolean noRender) {
        this.noRender = noRender;
    }

    /**
     * Returns true if this technique should not be used to render.
     * (eg. to not render a material with default technique)
     *
     * @return true if this technique should not be rendered, false otherwise.
     *
     */
    public boolean isNoRender(){
        return noRender;
    }

    /**
     * Returns true if this technique uses Shader Nodes, false otherwise.
     *
     * @return true if this technique uses Shader Nodes, false otherwise.
     *
     */
    public boolean isUsingShaderNodes(){
        return usesNodes;
    }

    /**
     * Gets the {@link Caps renderer capabilities} that are required
     * by this technique.
     *
     * @return the required renderer capabilities
     */
    public EnumSet<Caps> getRequiredCaps() {
        return requiredCaps;
    }

    /**
     * Sets the shaders that this technique definition will use.
     *
     * @param vertexShader The name of the vertex shader
     * @param fragmentShader The name of the fragment shader
     * @param vertLanguage The vertex shader language
     * @param fragLanguage The fragment shader language
     */
    public void setShaderFile(String vertexShader, String fragmentShader, String vertLanguage, String fragLanguage) {
        this.shaderLanguages.put(Shader.ShaderType.Vertex, vertLanguage);
        this.shaderNames.put(Shader.ShaderType.Vertex, vertexShader);
        this.shaderLanguages.put(Shader.ShaderType.Fragment, fragLanguage);
        this.shaderNames.put(Shader.ShaderType.Fragment, fragmentShader);

        requiredCaps.clear();
        Caps vertCap = Caps.valueOf(vertLanguage);
        requiredCaps.add(vertCap);
        Caps fragCap = Caps.valueOf(fragLanguage);
        requiredCaps.add(fragCap);
    }

    /**
     * Set a string which is prepended to every shader used by this technique.
     * 
     * Typically this is used for preset defines.
     * 
     * @param shaderPrologue The prologue to append before the technique's shaders.
     */
    public void setShaderPrologue(String shaderPrologue) {
        this.shaderPrologue = shaderPrologue;
    }
    
    /**
     * @return the shader prologue which is prepended to every shader.
     */
    public String getShaderPrologue() {
        return shaderPrologue;
    }
    
    /**
     * Returns the define name which the given material parameter influences.
     *
     * @param paramName The parameter name to look up
     * @return The define name
     *
     * @see #addShaderParamDefine(java.lang.String, java.lang.String)
     */
    public String getShaderParamDefine(String paramName){
        Integer defineId = paramToDefineId.get(paramName);
        if (defineId != null) {
            return defineNames.get(defineId);
        } else {
            return null;
        }
    }
    
    /**
     * Get the define ID for a given material parameter.
     *
     * @param paramName The parameter name to look up
     * @return The define ID, or null if not found.
     */
    public Integer getShaderParamDefineId(String paramName) {
        return paramToDefineId.get(paramName);
    }

    /**
     * Get the type of a particular define.
     *
     * @param defineId The define ID to lookup.
     * @return The type of the define, or null if not found.
     */
    public VarType getDefineIdType(int defineId) {
        return defineId < defineTypes.size() ? defineTypes.get(defineId) : null;
    }
    
    /**
     * Adds a define linked to a material parameter.
     * <p>
     * Any time the material parameter on the parent material is altered,
     * the appropriate define on the technique will be modified as well.
     * When set, the material parameter will be mapped to an integer define, 
     * typically <code>1</code> if it is set, unless it is an integer or a float,
     * in which case it will converted into an integer.
     *
     * @param paramName The name of the material parameter to link to.
     * @param paramType The type of the material parameter to link to.
     * @param defineName The name of the define parameter, e.g. USE_LIGHTING
     */
    public void addShaderParamDefine(String paramName, VarType paramType, String defineName){
        int defineId = defineNames.size();
        
        if (defineId >= DefineList.MAX_DEFINES) {
            throw new IllegalStateException("Cannot have more than " + 
                    DefineList.MAX_DEFINES + " defines on a technique.");
        }
        
        paramToDefineId.put(paramName, defineId);
        defineNames.add(defineName);
        defineTypes.add(paramType);
    }

    /**
     * Add an unmapped define which can only be set by define ID.
     * 
     * Unmapped defines are used by technique renderers to 
     * configure the shader internally before rendering.
     * 
     * @param defineName The define name to create
     * @return The define ID of the created define
     */
    public int addShaderUnmappedDefine(String defineName, VarType defineType) {
        int defineId = defineNames.size();
        
        if (defineId >= DefineList.MAX_DEFINES) {
            throw new IllegalStateException("Cannot have more than " + 
                    DefineList.MAX_DEFINES + " defines on a technique.");
        }
        
        defineNames.add(defineName);
        defineTypes.add(defineType);
        return defineId;
    }

    /**
     * Get the names of all defines declared on this technique definition.
     *
     * The defines are returned in order of declaration.
     *
     * @return the names of all defines declared.
     */
    public String[] getDefineNames() {
        return defineNames.toArray(new String[0]);
    }

    /**
     * Get the types of all defines declared on this technique definition.
     *
     * The types are returned in order of declaration.
     *
     * @return the types of all defines declared.
     */
    public VarType[] getDefineTypes() {
        return defineTypes.toArray(new VarType[0]);
    }
    
    /**
     * Create a define list with the size matching the number
     * of defines on this technique.
     * 
     * @return a define list with the size matching the number
     * of defines on this technique.
     */
    public DefineList createDefineList() {
        return new DefineList(defineNames.size());
    }
    
    private Shader loadShader(AssetManager assetManager, EnumSet<Caps> rendererCaps, DefineList defines) {
        StringBuilder sb = new StringBuilder();
        sb.append(shaderPrologue);
        defines.generateSource(sb, defineNames, defineTypes);
        String definesSourceCode = sb.toString();

        Shader shader;
        if (isUsingShaderNodes()) {
            ShaderGenerator shaderGenerator = assetManager.getShaderGenerator(rendererCaps);
            if (shaderGenerator == null) {
                throw new UnsupportedOperationException("ShaderGenerator was not initialized, "
                        + "make sure assetManager.getGenerator(caps) has been called");
            }
            shaderGenerator.initialize(this);
            shader = shaderGenerator.generateShader(definesSourceCode);
        } else {
            shader = new Shader();
            for (ShaderType type : ShaderType.values()) {
                String language = shaderLanguages.get(type);
                String shaderSourceAssetName = shaderNames.get(type);
                if (language == null || shaderSourceAssetName == null) {
                    continue;
                }
                String shaderSourceCode = (String) assetManager.loadAsset(shaderSourceAssetName);
                shader.addSource(type, shaderSourceAssetName, shaderSourceCode, definesSourceCode, language);
            }
        }

        if (getWorldBindings() != null) {
           for (UniformBinding binding : getWorldBindings()) {
               shader.addUniformBinding(binding);
           }
        }
        
        return shader;
    }
    
    public Shader getShader(AssetManager assetManager, EnumSet<Caps> rendererCaps, DefineList defines) {
          Shader shader = definesToShaderMap.get(defines);
          if (shader == null) {
              shader = loadShader(assetManager, rendererCaps, defines);
              definesToShaderMap.put(defines.deepClone(), shader);
          }
          return shader;
     }
    
    /**
     * Sets the shaders that this technique definition will use.
     *
     * @param shaderNames EnumMap containing all shader names for this stage
     * @param shaderLanguages EnumMap containing all shader languages for this stage
     */
    public void setShaderFile(EnumMap<Shader.ShaderType, String> shaderNames, EnumMap<Shader.ShaderType, String> shaderLanguages) {
        requiredCaps.clear();

        for (Shader.ShaderType shaderType : shaderNames.keySet()) {
            String language = shaderLanguages.get(shaderType);
            String shaderFile = shaderNames.get(shaderType);

            this.shaderLanguages.put(shaderType, language);
            this.shaderNames.put(shaderType, shaderFile);

            Caps vertCap = Caps.valueOf(language);
            requiredCaps.add(vertCap);

            if (shaderType.equals(Shader.ShaderType.Geometry)) {
                requiredCaps.add(Caps.GeometryShader);
            } else if (shaderType.equals(Shader.ShaderType.TessellationControl)) {
                requiredCaps.add(Caps.TesselationShader);
            }
        }
    }

    /**
     * Returns the name of the fragment shader used by the technique, or null
     * if no fragment shader is specified.
     *
     * @return the name of the fragment shader to be used.
     */
    public String getFragmentShaderName() {
        return shaderNames.get(Shader.ShaderType.Fragment);
    }


    /**
     * Returns the name of the vertex shader used by the technique, or null
     * if no vertex shader is specified.
     *
     * @return the name of the vertex shader to be used.
     */
    public String getVertexShaderName() {
        return shaderNames.get(Shader.ShaderType.Vertex);
    }

    /**
     * Returns the language of the fragment shader used in this technique.
     */
    public String getFragmentShaderLanguage() {
        return shaderLanguages.get(Shader.ShaderType.Fragment);
    }

    /**
     * Returns the language of the vertex shader used in this technique.
     */
    public String getVertexShaderLanguage() {
        return shaderLanguages.get(Shader.ShaderType.Vertex);
    }

    /**Returns the language for each shader program
     * @param shaderType
     */
    public String getShaderProgramLanguage(Shader.ShaderType shaderType){
        return shaderLanguages.get(shaderType);
    }
    /**Returns the name for each shader program
     * @param shaderType
     */
    public String getShaderProgramName(Shader.ShaderType shaderType){
        return shaderNames.get(shaderType);
    }

    /**
     * Adds a new world parameter by the given name.
     *
     * @param name The world parameter to add.
     * @return True if the world parameter name was found and added
     * to the list of world parameters, false otherwise.
     */
    public boolean addWorldParam(String name) {
        if (worldBinds == null){
            worldBinds = new ArrayList<UniformBinding>();
        }

        try {
            worldBinds.add( UniformBinding.valueOf(name) );
            return true;
        } catch (IllegalArgumentException ex){
            return false;
        }
    }

    public RenderState getForcedRenderState() {
        return forcedRenderState;
    }

    public void setForcedRenderState(RenderState forcedRenderState) {
        this.forcedRenderState = forcedRenderState;
    }

    /**
     * Returns a list of world parameters that are used by this
     * technique definition.
     *
     * @return The list of world parameters
     */
    public List<UniformBinding> getWorldBindings() {
        return worldBinds;
    }

    public void write(JmeExporter ex) throws IOException{
        OutputCapsule oc = ex.getCapsule(this);
        oc.write(name, "name", null);

        oc.write(shaderNames.get(Shader.ShaderType.Vertex), "vertName", null);
        oc.write(shaderNames.get(Shader.ShaderType.Fragment), "fragName", null);
        oc.write(shaderNames.get(Shader.ShaderType.Geometry), "geomName", null);
        oc.write(shaderNames.get(Shader.ShaderType.TessellationControl), "tsctrlName", null);
        oc.write(shaderNames.get(Shader.ShaderType.TessellationEvaluation), "tsevalName", null);
        oc.write(shaderLanguages.get(Shader.ShaderType.Vertex), "vertLanguage", null);
        oc.write(shaderLanguages.get(Shader.ShaderType.Fragment), "fragLanguage", null);
        oc.write(shaderLanguages.get(Shader.ShaderType.Geometry), "geomLanguage", null);
        oc.write(shaderLanguages.get(Shader.ShaderType.TessellationControl), "tsctrlLanguage", null);
        oc.write(shaderLanguages.get(Shader.ShaderType.TessellationEvaluation), "tsevalLanguage", null);

        oc.write(shaderPrologue, "shaderPrologue", null);
        oc.write(lightMode, "lightMode", LightMode.Disable);
        oc.write(shadowMode, "shadowMode", ShadowMode.Disable);
        oc.write(renderState, "renderState", null);
        oc.write(noRender, "noRender", false);
        oc.write(usesNodes, "usesNodes", false);
        oc.writeSavableArrayList((ArrayList)shaderNodes,"shaderNodes", null);
        oc.write(shaderGenerationInfo, "shaderGenerationInfo", null);

        // TODO: Finish this when Map<String, String> export is available
//        oc.write(defineParams, "defineParams", null);
        // TODO: Finish this when List<Enum> export is available
//        oc.write(worldBinds, "worldBinds", null);
    }

    public void read(JmeImporter im) throws IOException{
        InputCapsule ic = im.getCapsule(this);
        name = ic.readString("name", null);
        shaderNames.put(Shader.ShaderType.Vertex,ic.readString("vertName", null));
        shaderNames.put(Shader.ShaderType.Fragment,ic.readString("fragName", null));
        shaderNames.put(Shader.ShaderType.Geometry,ic.readString("geomName", null));
        shaderNames.put(Shader.ShaderType.TessellationControl,ic.readString("tsctrlName", null));
        shaderNames.put(Shader.ShaderType.TessellationEvaluation,ic.readString("tsevalName", null));
        shaderPrologue = ic.readString("shaderPrologue", null);
        lightMode = ic.readEnum("lightMode", LightMode.class, LightMode.Disable);
        shadowMode = ic.readEnum("shadowMode", ShadowMode.class, ShadowMode.Disable);
        renderState = (RenderState) ic.readSavable("renderState", null);
        noRender = ic.readBoolean("noRender", false);

        if (ic.getSavableVersion(TechniqueDef.class) == 0) {
            // Old version
            shaderLanguages.put(Shader.ShaderType.Vertex,ic.readString("shaderLang", null));
            shaderLanguages.put(Shader.ShaderType.Fragment,shaderLanguages.get(Shader.ShaderType.Vertex));
        } else {
            // New version
            shaderLanguages.put(Shader.ShaderType.Vertex,ic.readString("vertLanguage", null));
            shaderLanguages.put(Shader.ShaderType.Fragment,ic.readString("fragLanguage", null));
            shaderLanguages.put(Shader.ShaderType.Geometry,ic.readString("geomLanguage", null));
            shaderLanguages.put(Shader.ShaderType.TessellationControl,ic.readString("tsctrlLanguage", null));
            shaderLanguages.put(Shader.ShaderType.TessellationEvaluation,ic.readString("tsevalLanguage", null));
        }

        usesNodes = ic.readBoolean("usesNodes", false);
        shaderNodes = ic.readSavableArrayList("shaderNodes", null);
        shaderGenerationInfo = (ShaderGenerationInfo) ic.readSavable("shaderGenerationInfo", null);
    }

    public List<ShaderNode> getShaderNodes() {
        return shaderNodes;
    }

    public void setShaderNodes(List<ShaderNode> shaderNodes) {
        this.shaderNodes = shaderNodes;
        usesNodes = true;
    }

    /**
     * Returns the Enum containing the ShaderProgramNames;
     * @return
     */
    public EnumMap<Shader.ShaderType, String> getShaderProgramNames() {
        return shaderNames;
    }

    /**
     * Returns the Enum containing the ShaderProgramLanguages;
     * @return
     */
    public EnumMap<Shader.ShaderType, String> getShaderProgramLanguages() {
        return shaderLanguages;
    }

    public ShaderGenerationInfo getShaderGenerationInfo() {
        return shaderGenerationInfo;
    }

    public void setShaderGenerationInfo(ShaderGenerationInfo shaderGenerationInfo) {
        this.shaderGenerationInfo = shaderGenerationInfo;
    }

    @Override
    public String toString() {
<<<<<<< HEAD
        return "TechniqueDef{" + "requiredCaps=" + requiredCaps + ", name=" + name /*+ ", vertName=" + vertName + ", fragName=" + fragName + ", vertLanguage=" + vertLanguage + ", fragLanguage=" + fragLanguage */+ ", presetDefines=" + presetDefines + ", usesNodes=" + usesNodes + ", shaderNodes=" + shaderNodes + ", shaderGenerationInfo=" + shaderGenerationInfo + ", renderState=" + renderState + ", forcedRenderState=" + forcedRenderState + ", lightMode=" + lightMode + ", shadowMode=" + shadowMode + ", defineParams=" + defineParams + ", worldBinds=" + worldBinds + '}';
    }   

    /**
     * Returns the space in which the light data should be passed to the shader.
     * @return the light space
     */
    public LightSpace getLightSpace() {
        return lightSpace;
    }

    /**
     * Sets the space in which the light data should be passed to the shader.
     * @param lightSpace the light space
     */
    public void setLightSpace(LightSpace lightSpace) {
        this.lightSpace = lightSpace;
=======
        return "TechniqueDef[name=" + name
                + ", requiredCaps=" + requiredCaps
                + ", noRender=" + noRender
                + ", lightMode=" + lightMode
                + ", usesNodes=" + usesNodes
                + ", renderState=" + renderState
                + ", forcedRenderState=" + forcedRenderState + "]";
>>>>>>> 80f4e049
    }
}<|MERGE_RESOLUTION|>--- conflicted
+++ resolved
@@ -82,6 +82,16 @@
         MultiPass,
 
         /**
+         * Enable light rendering by using a single pass, and also uses Image based lighting for global lighting
+         * Usually used for PBR
+         * <p>
+         * An array of light positions and light colors is passed to the shader
+         * containing the world light list for the geometry being rendered.
+         * Also Light probes are passed to the shader.
+         */
+        SinglePassAndImageBased,
+
+        /**
          * @deprecated OpenGL1 is not supported anymore
          */
         @Deprecated
@@ -706,25 +716,6 @@
 
     @Override
     public String toString() {
-<<<<<<< HEAD
-        return "TechniqueDef{" + "requiredCaps=" + requiredCaps + ", name=" + name /*+ ", vertName=" + vertName + ", fragName=" + fragName + ", vertLanguage=" + vertLanguage + ", fragLanguage=" + fragLanguage */+ ", presetDefines=" + presetDefines + ", usesNodes=" + usesNodes + ", shaderNodes=" + shaderNodes + ", shaderGenerationInfo=" + shaderGenerationInfo + ", renderState=" + renderState + ", forcedRenderState=" + forcedRenderState + ", lightMode=" + lightMode + ", shadowMode=" + shadowMode + ", defineParams=" + defineParams + ", worldBinds=" + worldBinds + '}';
-    }   
-
-    /**
-     * Returns the space in which the light data should be passed to the shader.
-     * @return the light space
-     */
-    public LightSpace getLightSpace() {
-        return lightSpace;
-    }
-
-    /**
-     * Sets the space in which the light data should be passed to the shader.
-     * @param lightSpace the light space
-     */
-    public void setLightSpace(LightSpace lightSpace) {
-        this.lightSpace = lightSpace;
-=======
         return "TechniqueDef[name=" + name
                 + ", requiredCaps=" + requiredCaps
                 + ", noRender=" + noRender
@@ -732,6 +723,21 @@
                 + ", usesNodes=" + usesNodes
                 + ", renderState=" + renderState
                 + ", forcedRenderState=" + forcedRenderState + "]";
->>>>>>> 80f4e049
+    }
+
+    /**
+     * Returns the space in which the light data should be passed to the shader.
+     * @return the light space
+     */
+    public LightSpace getLightSpace() {
+        return lightSpace;
+    }
+
+    /**
+     * Sets the space in which the light data should be passed to the shader.
+     * @param lightSpace the light space
+     */
+    public void setLightSpace(LightSpace lightSpace) {
+        this.lightSpace = lightSpace;
     }
 }