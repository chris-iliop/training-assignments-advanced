--- conflicted
+++ resolved
@@ -1,1140 +1,1104 @@
-/*
- * Copyright (c) 2009-2012 jMonkeyEngine
- * All rights reserved.
- *
- * Redistribution and use in source and binary forms, with or without
- * modification, are permitted provided that the following conditions are
- * met:
- *
- * * Redistributions of source code must retain the above copyright
- *   notice, this list of conditions and the following disclaimer.
- *
- * * Redistributions in binary form must reproduce the above copyright
- *   notice, this list of conditions and the following disclaimer in the
- *   documentation and/or other materials provided with the distribution.
- *
- * * Neither the name of 'jMonkeyEngine' nor the names of its contributors
- *   may be used to endorse or promote products derived from this software
- *   without specific prior written permission.
- *
- * THIS SOFTWARE IS PROVIDED BY THE COPYRIGHT HOLDERS AND CONTRIBUTORS
- * "AS IS" AND ANY EXPRESS OR IMPLIED WARRANTIES, INCLUDING, BUT NOT LIMITED
- * TO, THE IMPLIED WARRANTIES OF MERCHANTABILITY AND FITNESS FOR A PARTICULAR
- * PURPOSE ARE DISCLAIMED. IN NO EVENT SHALL THE COPYRIGHT OWNER OR
- * CONTRIBUTORS BE LIABLE FOR ANY DIRECT, INDIRECT, INCIDENTAL, SPECIAL,
- * EXEMPLARY, OR CONSEQUENTIAL DAMAGES (INCLUDING, BUT NOT LIMITED TO,
- * PROCUREMENT OF SUBSTITUTE GOODS OR SERVICES; LOSS OF USE, DATA, OR
- * PROFITS; OR BUSINESS INTERRUPTION) HOWEVER CAUSED AND ON ANY THEORY OF
- * LIABILITY, WHETHER IN CONTRACT, STRICT LIABILITY, OR TORT (INCLUDING
- * NEGLIGENCE OR OTHERWISE) ARISING IN ANY WAY OUT OF THE USE OF THIS
- * SOFTWARE, EVEN IF ADVISED OF THE POSSIBILITY OF SUCH DAMAGE.
- */
-package com.jme3.renderer;
-
-import com.jme3.light.DefaultLightFilter;
-import com.jme3.light.LightFilter;
-import com.jme3.light.LightList;
-import com.jme3.material.*;
-import com.jme3.math.Matrix4f;
-import com.jme3.post.SceneProcessor;
-import com.jme3.profile.AppProfiler;
-import com.jme3.profile.AppStep;
-import com.jme3.profile.VpStep;
-import com.jme3.renderer.queue.GeometryList;
-import com.jme3.renderer.queue.RenderQueue;
-import com.jme3.renderer.queue.RenderQueue.Bucket;
-import com.jme3.renderer.queue.RenderQueue.ShadowMode;
-import com.jme3.scene.*;
-import com.jme3.shader.Shader;
-import com.jme3.shader.UniformBinding;
-import com.jme3.shader.UniformBindingManager;
-import com.jme3.system.NullRenderer;
-import com.jme3.system.Timer;
-import com.jme3.util.SafeArrayList;
-
-import java.util.ArrayList;
-import java.util.Collections;
-import java.util.List;
-import java.util.logging.Logger;
-
-/**
- * <code>RenderManager</code> is a high-level rendering interface that is
- * above the Renderer implementation. RenderManager takes care
- * of rendering the scene graphs attached to each viewport and
- * handling SceneProcessors.
- *
- * @see SceneProcessor
- * @see ViewPort
- * @see Spatial
- */
-public class RenderManager {
-
-    private static final Logger logger = Logger.getLogger(RenderManager.class.getName());
-    private Renderer renderer;
-    private UniformBindingManager uniformBindingManager = new UniformBindingManager();
-    private ArrayList<ViewPort> preViewPorts = new ArrayList<ViewPort>();
-    private ArrayList<ViewPort> viewPorts = new ArrayList<ViewPort>();
-    private ArrayList<ViewPort> postViewPorts = new ArrayList<ViewPort>();
-    private Camera prevCam = null;
-    private Material forcedMaterial = null;
-    private String forcedTechnique = null;
-    private RenderState forcedRenderState = null;
-    private int viewX, viewY, viewWidth, viewHeight;
-    private Matrix4f orthoMatrix = new Matrix4f();
-    private LightList filteredLightList = new LightList(null);
-    private String tmpTech;
-    private boolean handleTranlucentBucket = true;
-    private AppProfiler prof;
-    private LightFilter lightFilter = new DefaultLightFilter();
-    private TechniqueDef.LightMode preferredLightMode = TechniqueDef.LightMode.MultiPass;
-    private int singlePassLightBatchSize = 1;
-
-    /**
-     * Create a high-level rendering interface over the
-     * low-level rendering interface.
-     * @param renderer
-     */
-    public RenderManager(Renderer renderer) {
-        this.renderer = renderer;
-    }
-
-    /**
-     * Returns the pre ViewPort with the given name.
-     * 
-     * @param viewName The name of the pre ViewPort to look up
-     * @return The ViewPort, or null if not found.
-     * 
-     * @see #createPreView(java.lang.String, com.jme3.renderer.Camera) 
-     */
-    public ViewPort getPreView(String viewName) {
-        for (int i = 0; i < preViewPorts.size(); i++) {
-            if (preViewPorts.get(i).getName().equals(viewName)) {
-                return preViewPorts.get(i);
-            }
-        }
-        return null;
-    }
-
-    /**
-     * Removes the pre ViewPort with the specified name.
-     *
-     * @param viewName The name of the pre ViewPort to remove
-     * @return True if the ViewPort was removed successfully.
-     *
-     * @see #createPreView(java.lang.String, com.jme3.renderer.Camera)
-     */
-    public boolean removePreView(String viewName) {
-        for (int i = 0; i < preViewPorts.size(); i++) {
-            if (preViewPorts.get(i).getName().equals(viewName)) {
-                preViewPorts.remove(i);
-                return true;
-            }
-        }
-        return false;
-    }
-
-    /**
-     * Removes the specified pre ViewPort.
-     * 
-     * @param view The pre ViewPort to remove
-     * @return True if the ViewPort was removed successfully.
-     * 
-     * @see #createPreView(java.lang.String, com.jme3.renderer.Camera) 
-     */
-    public boolean removePreView(ViewPort view) {
-        return preViewPorts.remove(view);
-    }
-
-    /**
-     * Returns the main ViewPort with the given name.
-     * 
-     * @param viewName The name of the main ViewPort to look up
-     * @return The ViewPort, or null if not found.
-     * 
-     * @see #createMainView(java.lang.String, com.jme3.renderer.Camera) 
-     */
-    public ViewPort getMainView(String viewName) {
-        for (int i = 0; i < viewPorts.size(); i++) {
-            if (viewPorts.get(i).getName().equals(viewName)) {
-                return viewPorts.get(i);
-            }
-        }
-        return null;
-    }
-
-    /**
-     * Removes the main ViewPort with the specified name.
-     * 
-     * @param viewName The main ViewPort name to remove
-     * @return True if the ViewPort was removed successfully.
-     * 
-     * @see #createMainView(java.lang.String, com.jme3.renderer.Camera) 
-     */
-    public boolean removeMainView(String viewName) {
-        for (int i = 0; i < viewPorts.size(); i++) {
-            if (viewPorts.get(i).getName().equals(viewName)) {
-                viewPorts.remove(i);
-                return true;
-            }
-        }
-        return false;
-    }
-
-    /**
-     * Removes the specified main ViewPort.
-     * 
-     * @param view The main ViewPort to remove
-     * @return True if the ViewPort was removed successfully.
-     * 
-     * @see #createMainView(java.lang.String, com.jme3.renderer.Camera) 
-     */
-    public boolean removeMainView(ViewPort view) {
-        return viewPorts.remove(view);
-    }
-
-    /**
-     * Returns the post ViewPort with the given name.
-     * 
-     * @param viewName The name of the post ViewPort to look up
-     * @return The ViewPort, or null if not found.
-     * 
-     * @see #createPostView(java.lang.String, com.jme3.renderer.Camera) 
-     */
-    public ViewPort getPostView(String viewName) {
-        for (int i = 0; i < postViewPorts.size(); i++) {
-            if (postViewPorts.get(i).getName().equals(viewName)) {
-                return postViewPorts.get(i);
-            }
-        }
-        return null;
-    }
-
-    /**
-     * Removes the post ViewPort with the specified name.
-     * 
-     * @param viewName The post ViewPort name to remove
-     * @return True if the ViewPort was removed successfully.
-     * 
-     * @see #createPostView(java.lang.String, com.jme3.renderer.Camera) 
-     */
-    public boolean removePostView(String viewName) {
-        for (int i = 0; i < postViewPorts.size(); i++) {
-            if (postViewPorts.get(i).getName().equals(viewName)) {
-                postViewPorts.remove(i);
-
-                return true;
-            }
-        }
-        return false;
-    }
-
-    /**
-     * Removes the specified post ViewPort.
-     * 
-     * @param view The post ViewPort to remove
-     * @return True if the ViewPort was removed successfully.
-     * 
-     * @see #createPostView(java.lang.String, com.jme3.renderer.Camera) 
-     */
-    public boolean removePostView(ViewPort view) {
-        return postViewPorts.remove(view);
-    }
-
-    /**
-     * Returns a read-only list of all pre ViewPorts
-     * @return a read-only list of all pre ViewPorts
-     * @see #createPreView(java.lang.String, com.jme3.renderer.Camera) 
-     */
-    public List<ViewPort> getPreViews() {
-        return Collections.unmodifiableList(preViewPorts);
-    }
-
-    /**
-     * Returns a read-only list of all main ViewPorts
-     * @return a read-only list of all main ViewPorts
-     * @see #createMainView(java.lang.String, com.jme3.renderer.Camera) 
-     */
-    public List<ViewPort> getMainViews() {
-        return Collections.unmodifiableList(viewPorts);
-    }
-
-    /**
-     * Returns a read-only list of all post ViewPorts
-     * @return a read-only list of all post ViewPorts
-     * @see #createPostView(java.lang.String, com.jme3.renderer.Camera) 
-     */
-    public List<ViewPort> getPostViews() {
-        return Collections.unmodifiableList(postViewPorts);
-    }
-
-    /**
-     * Creates a new pre ViewPort, to display the given camera's content.
-     * <p>
-     * The view will be processed before the main and post viewports.
-     */
-    public ViewPort createPreView(String viewName, Camera cam) {
-        ViewPort vp = new ViewPort(viewName, cam);
-        preViewPorts.add(vp);
-        return vp;
-    }
-
-    /**
-     * Creates a new main ViewPort, to display the given camera's content.
-     * <p>
-     * The view will be processed before the post viewports but after
-     * the pre viewports.
-     */
-    public ViewPort createMainView(String viewName, Camera cam) {
-        ViewPort vp = new ViewPort(viewName, cam);
-        viewPorts.add(vp);
-        return vp;
-    }
-
-    /**
-     * Creates a new post ViewPort, to display the given camera's content.
-     * <p>
-     * The view will be processed after the pre and main viewports.
-     */
-    public ViewPort createPostView(String viewName, Camera cam) {
-        ViewPort vp = new ViewPort(viewName, cam);
-        postViewPorts.add(vp);
-        return vp;
-    }
-
-    private void notifyReshape(ViewPort vp, int w, int h) {
-        List<SceneProcessor> processors = vp.getProcessors();
-        for (SceneProcessor proc : processors) {
-            if (!proc.isInitialized()) {
-                proc.initialize(this, vp);
-            } else {
-                proc.reshape(vp, w, h);
-            }
-        }
-    }
-
-    /**
-     * Internal use only.
-     * Updates the resolution of all on-screen cameras to match
-     * the given width and height.
-     */
-    public void notifyReshape(int w, int h) {
-        for (ViewPort vp : preViewPorts) {
-            if (vp.getOutputFrameBuffer() == null) {
-                Camera cam = vp.getCamera();
-                cam.resize(w, h, true);
-            }
-            notifyReshape(vp, w, h);
-        }
-        for (ViewPort vp : viewPorts) {
-            if (vp.getOutputFrameBuffer() == null) {
-                Camera cam = vp.getCamera();
-                cam.resize(w, h, true);
-            }
-            notifyReshape(vp, w, h);
-        }
-        for (ViewPort vp : postViewPorts) {
-            if (vp.getOutputFrameBuffer() == null) {
-                Camera cam = vp.getCamera();
-                cam.resize(w, h, true);
-            }
-            notifyReshape(vp, w, h);
-        }
-    }
-
-    /**
-     * Set the material to use to render all future objects.
-     * This overrides the material set on the geometry and renders
-     * with the provided material instead.
-     * Use null to clear the material and return renderer to normal
-     * functionality.
-     * @param mat The forced material to set, or null to return to normal
-     */
-    public void setForcedMaterial(Material mat) {
-        forcedMaterial = mat;
-    }
-
-    /**
-     * Returns the forced render state previously set with 
-     * {@link #setForcedRenderState(com.jme3.material.RenderState) }.
-     * @return the forced render state
-     */
-    public RenderState getForcedRenderState() {
-        return forcedRenderState;
-    }
-
-    /**
-     * Set the render state to use for all future objects.
-     * This overrides the render state set on the material and instead
-     * forces this render state to be applied for all future materials
-     * rendered. Set to null to return to normal functionality.
-     * 
-     * @param forcedRenderState The forced render state to set, or null
-     * to return to normal
-     */
-    public void setForcedRenderState(RenderState forcedRenderState) {
-        this.forcedRenderState = forcedRenderState;
-    }
-
-    /**
-     * Set the timer that should be used to query the time based
-     * {@link UniformBinding}s for material world parameters.
-     * 
-     * @param timer The timer to query time world parameters
-     */
-    public void setTimer(Timer timer) {
-        uniformBindingManager.setTimer(timer);
-    }
-
-    /**
-     * Sets an AppProfiler hook that will be called back for
-     * specific steps within a single update frame.  Value defaults
-     * to null.
-     */
-    public void setAppProfiler(AppProfiler prof) {
-        this.prof = prof;
-    }
-
-    /**
-     * Returns the forced technique name set.
-     * 
-     * @return the forced technique name set.
-     * 
-     * @see #setForcedTechnique(java.lang.String) 
-     */
-    public String getForcedTechnique() {
-        return forcedTechnique;
-    }
-
-    /**
-     * Sets the forced technique to use when rendering geometries.
-     * <p>
-     * If the specified technique name is available on the geometry's
-     * material, then it is used, otherwise, the 
-     * {@link #setForcedMaterial(com.jme3.material.Material) forced material} is used.
-     * If a forced material is not set and the forced technique name cannot
-     * be found on the material, the geometry will <em>not</em> be rendered.
-     * 
-     * @param forcedTechnique The forced technique name to use, set to null
-     * to return to normal functionality.
-     * 
-     * @see #renderGeometry(com.jme3.scene.Geometry) 
-     */
-    public void setForcedTechnique(String forcedTechnique) {
-        this.forcedTechnique = forcedTechnique;
-    }
-
-    /**
-     * Enable or disable alpha-to-coverage. 
-     * <p>
-     * When alpha to coverage is enabled and the renderer implementation
-     * supports it, then alpha blending will be replaced with alpha dissolve
-     * if multi-sampling is also set on the renderer.
-     * This feature allows avoiding of alpha blending artifacts due to
-     * lack of triangle-level back-to-front sorting.
-     * 
-     * @param value True to enable alpha-to-coverage, false otherwise.
-     */
-    public void setAlphaToCoverage(boolean value) {
-        renderer.setAlphaToCoverage(value);
-    }
-
-    /**
-     * True if the translucent bucket should automatically be rendered
-     * by the RenderManager.
-     * 
-     * @return Whether or not the translucent bucket is rendered.
-     * 
-     * @see #setHandleTranslucentBucket(boolean) 
-     */
-    public boolean isHandleTranslucentBucket() {
-        return handleTranlucentBucket;
-    }
-
-    /**
-     * Enable or disable rendering of the 
-     * {@link Bucket#Translucent translucent bucket}
-     * by the RenderManager. The default is enabled.
-     * 
-     * @param handleTranslucentBucket Whether or not the translucent bucket should
-     * be rendered.
-     */
-    public void setHandleTranslucentBucket(boolean handleTranslucentBucket) {
-        this.handleTranlucentBucket = handleTranslucentBucket;
-    }
-
-    /**
-     * Internal use only. Sets the world matrix to use for future
-     * rendering. This has no effect unless objects are rendered manually
-     * using {@link Material#render(com.jme3.scene.Geometry, com.jme3.renderer.RenderManager) }.
-     * Using {@link #renderGeometry(com.jme3.scene.Geometry) } will 
-     * override this value.
-     * 
-     * @param mat The world matrix to set
-     */
-    public void setWorldMatrix(Matrix4f mat) {
-        uniformBindingManager.setWorldMatrix(mat);
-    }
-
-    /**
-     * Internal use only.
-     * Updates the given list of uniforms with {@link UniformBinding uniform bindings}
-     * based on the current world state.
-     */
-    public void updateUniformBindings(Shader shader) {
-        uniformBindingManager.updateUniformBindings(shader);
-    }
-
-    /**
-     * Renders the given geometry.
-     * <p>
-     * First the proper world matrix is set, if 
-     * the geometry's {@link Geometry#setIgnoreTransform(boolean) ignore transform}
-     * feature is enabled, the identity world matrix is used, otherwise, the 
-     * geometry's {@link Geometry#getWorldMatrix() world transform matrix} is used. 
-     * <p>
-     * Once the world matrix is applied, the proper material is chosen for rendering.
-     * If a {@link #setForcedMaterial(com.jme3.material.Material) forced material} is
-     * set on this RenderManager, then it is used for rendering the geometry,
-     * otherwise, the {@link Geometry#getMaterial() geometry's material} is used.
-     * <p>
-     * If a {@link #setForcedTechnique(java.lang.String) forced technique} is
-     * set on this RenderManager, then it is selected automatically
-     * on the geometry's material and is used for rendering. Otherwise, one
-     * of the {@link MaterialDef#getDefaultTechniques() default techniques} is
-     * used.
-     * <p>
-     * If a {@link #setForcedRenderState(com.jme3.material.RenderState) forced
-     * render state} is set on this RenderManager, then it is used
-     * for rendering the material, and the material's own render state is ignored.
-     * Otherwise, the material's render state is used as intended.
-     * 
-     * @param g The geometry to render
-     * 
-     * @see Technique
-     * @see RenderState
-     * @see Material#selectTechnique(java.lang.String, com.jme3.renderer.RenderManager) 
-     * @see Material#render(com.jme3.scene.Geometry, com.jme3.renderer.RenderManager) 
-     */
-    public void renderGeometry(Geometry g) {
-        if (g.isIgnoreTransform()) {
-            setWorldMatrix(Matrix4f.IDENTITY);
-        } else {
-            setWorldMatrix(g.getWorldMatrix());
-        }
-        
-        // Perform light filtering if we have a light filter.
-        LightList lightList = g.getWorldLightList();
-        
-        if (lightFilter != null) {
-            filteredLightList.clear();
-            lightFilter.filterLights(g, filteredLightList);
-            lightList = filteredLightList;
-        }
-
-        //if forcedTechnique we try to force it for render,
-        //if it does not exists in the mat def, we check for forcedMaterial and render the geom if not null
-        //else the geom is not rendered
-        if (forcedTechnique != null) {
-            if (g.getMaterial().getMaterialDef().getTechniqueDef(forcedTechnique) != null) {
-                tmpTech = g.getMaterial().getActiveTechnique() != null ? g.getMaterial().getActiveTechnique().getDef().getName() : "Default";
-                g.getMaterial().selectTechnique(forcedTechnique, this);
-                //saving forcedRenderState for future calls
-                RenderState tmpRs = forcedRenderState;
-                if (g.getMaterial().getActiveTechnique().getDef().getForcedRenderState() != null) {
-                    //forcing forced technique renderState
-                    forcedRenderState = g.getMaterial().getActiveTechnique().getDef().getForcedRenderState();
-                }
-                // use geometry's material
-                g.getMaterial().render(g, lightList, this);
-                g.getMaterial().selectTechnique(tmpTech, this);
-
-                //restoring forcedRenderState
-                forcedRenderState = tmpRs;
-
-                //Reverted this part from revision 6197
-                //If forcedTechnique does not exists, and forcedMaterial is not set, the geom MUST NOT be rendered
-            } else if (forcedMaterial != null) {
-                // use forced material
-                forcedMaterial.render(g, lightList, this);
-            }
-        } else if (forcedMaterial != null) {
-            // use forced material
-            forcedMaterial.render(g, lightList, this);
-        } else {
-            g.getMaterial().render(g, lightList, this);
-        }
-    }
-
-    /**
-     * Renders the given GeometryList.
-     * <p>
-     * For every geometry in the list, the 
-     * {@link #renderGeometry(com.jme3.scene.Geometry) } method is called.
-     * 
-     * @param gl The geometry list to render.
-     * 
-     * @see GeometryList
-     * @see #renderGeometry(com.jme3.scene.Geometry) 
-     */
-    public void renderGeometryList(GeometryList gl) {
-        for (int i = 0; i < gl.size(); i++) {
-            renderGeometry(gl.get(i));
-        }
-    }
-    
-    public void renderGeometryListNew(GeometryList gl) {
-        int size = gl.size();
-        int pass = 0;
-        
-        // Keep rendering geometries in the list
-        // checking each time if they need more passes.
-        // Geometries which need more passes are added to the beginning
-        // of the list and then another pass is executed.
-        // In the end, all geometries will have their passes rendered.
-        while (true) {
-            int writeIdx = 0;
-            for (int i = 0; i < size; i++) {
-                Geometry obj = gl.get(i);
-                renderGeometry(obj);
-                boolean morePasses = true;
-                if (morePasses) {
-                    // Geometry wants to be rendered again.
-                    // Move it to the beginning of the list.
-                    gl.set(writeIdx++, obj);
-                }
-            }
-            // No geometries were written to the beginning of the list -
-            // all passes are finished.
-            if (writeIdx == 0) {
-                return;
-            }
-            pass++;
-            size = writeIdx;
-        }
-    }
-
-    /**
-     * Preloads a scene for rendering.
-     * <p>
-     * After invocation of this method, the underlying
-     * renderer would have uploaded any textures, shaders and meshes
-     * used by the given scene to the video driver. 
-     * Using this method is useful when wishing to avoid the initial pause
-     * when rendering a scene for the first time. Note that it is not 
-     * guaranteed that the underlying renderer will actually choose to upload
-     * the data to the GPU so some pause is still to be expected.
-     * 
-     * @param scene The scene to preload
-     */
-    public void preloadScene(Spatial scene) {
-        if (scene instanceof Node) {
-            // recurse for all children
-            Node n = (Node) scene;
-            List<Spatial> children = n.getChildren();
-            for (int i = 0; i < children.size(); i++) {
-                preloadScene(children.get(i));
-            }
-        } else if (scene instanceof Geometry) {
-            // add to the render queue
-            Geometry gm = (Geometry) scene;
-            if (gm.getMaterial() == null) {
-                throw new IllegalStateException("No material is set for Geometry: " + gm.getName());
-            }
-
-            gm.getMaterial().preload(this);
-            Mesh mesh = gm.getMesh();
-            if (mesh != null
-                    && mesh.getVertexCount() != 0
-                    && mesh.getTriangleCount() != 0) {
-                for (VertexBuffer vb : mesh.getBufferList().getArray()) {
-                    if (vb.getData() != null && vb.getUsage() != VertexBuffer.Usage.CpuOnly) {
-                        renderer.updateBufferData(vb);
-                    }
-                }
-            }
-        }
-    }
-
-    /**
-     * Flattens the given scene graph into the ViewPort's RenderQueue,
-     * checking for culling as the call goes down the graph recursively.
-     * <p>
-     * First, the scene is checked for culling based on the <code>Spatial</code>s
-     * {@link Spatial#setCullHint(com.jme3.scene.Spatial.CullHint) cull hint},
-     * if the camera frustum contains the scene, then this method is recursively
-     * called on its children.
-     * <p>
-     * When the scene's leaves or {@link Geometry geometries} are reached,
-     * they are each enqueued into the 
-     * {@link ViewPort#getQueue() ViewPort's render queue}.
-     * <p>
-     * In addition to enqueuing the visible geometries, this method
-     * also scenes which cast or receive shadows, by putting them into the
-     * RenderQueue's {@link RenderQueue#renderShadowQueue(GeometryList, RenderManager, Camera, boolean) shadow queue}.
-     * Each Spatial which has its {@link Spatial#setShadowMode(com.jme3.renderer.queue.RenderQueue.ShadowMode) shadow mode}
-     * set to not off, will be put into the appropriate shadow queue, note that
-     * this process does not check for frustum culling on any 
-     * {@link ShadowMode#Cast shadow casters}, as they don't have to be
-     * in the eye camera frustum to cast shadows on objects that are inside it.
-     * 
-     * @param scene The scene to flatten into the queue
-     * @param vp The ViewPort provides the {@link ViewPort#getCamera() camera}
-     * used for culling and the {@link ViewPort#getQueue() queue} used to 
-     * contain the flattened scene graph.
-     */
-    public void renderScene(Spatial scene, ViewPort vp) {
-        //reset of the camera plane state for proper culling (must be 0 for the first note of the scene to be rendered)
-        vp.getCamera().setPlaneState(0);
-        //rendering the scene
-        renderSubScene(scene, vp);
-    }
-    
-    // recursively renders the scene
-    private void renderSubScene(Spatial scene, ViewPort vp) {
-
-        // check culling first.
-        if (!scene.checkCulling(vp.getCamera())) {
-            return;
-        }
-
-        scene.runControlRender(this, vp);
-        if (scene instanceof Node) {
-            // Recurse for all children
-            Node n = (Node) scene;
-            List<Spatial> children = n.getChildren();
-            // Saving cam state for culling
-            int camState = vp.getCamera().getPlaneState();
-            for (int i = 0; i < children.size(); i++) {
-                // Restoring cam state before proceeding children recusively
-                vp.getCamera().setPlaneState(camState);
-                renderSubScene(children.get(i), vp);
-            }
-        } else if (scene instanceof Geometry) {
-            // add to the render queue
-            Geometry gm = (Geometry) scene;
-            if (gm.getMaterial() == null) {
-                throw new IllegalStateException("No material is set for Geometry: " + gm.getName());
-            }
-
-            vp.getQueue().addToQueue(gm, scene.getQueueBucket());
-        }
-    }
-
-    /**
-     * Returns the camera currently used for rendering.
-     * <p>
-     * The camera can be set with {@link #setCamera(com.jme3.renderer.Camera, boolean) }.
-     * 
-     * @return the camera currently used for rendering.
-     */
-    public Camera getCurrentCamera() {
-        return prevCam;
-    }
-
-    /**
-     * The renderer implementation used for rendering operations.
-     * 
-     * @return The renderer implementation
-     * 
-     * @see #RenderManager(com.jme3.renderer.Renderer) 
-     * @see Renderer
-     */
-    public Renderer getRenderer() {
-        return renderer;
-    }
-
-    /**
-     * Flushes the ViewPort's {@link ViewPort#getQueue() render queue}
-     * by rendering each of its visible buckets.
-     * By default the queues will automatically be cleared after rendering,
-     * so there's no need to clear them manually.
-     * 
-     * @param vp The ViewPort of which the queue will be flushed
-     * 
-     * @see RenderQueue#renderQueue(com.jme3.renderer.queue.RenderQueue.Bucket, com.jme3.renderer.RenderManager, com.jme3.renderer.Camera) 
-     * @see #renderGeometryList(com.jme3.renderer.queue.GeometryList) 
-     */
-    public void flushQueue(ViewPort vp) {
-        renderViewPortQueues(vp, true);
-    }
-
-    /**
-     * Clears the queue of the given ViewPort.
-     * Simply calls {@link RenderQueue#clear() } on the ViewPort's 
-     * {@link ViewPort#getQueue() render queue}.
-     * 
-     * @param vp The ViewPort of which the queue will be cleared.
-     * 
-     * @see RenderQueue#clear()
-     * @see ViewPort#getQueue()
-     */
-    public void clearQueue(ViewPort vp) {
-        vp.getQueue().clear();
-    }
-
-    /**
-     * Sets the light filter to use when rendering lit Geometries.
-     * 
-     * @see LightFilter
-     * @param lightFilter The light filter. Set it to null if you want all lights to be rendered.
-     */
-    public void setLightFilter(LightFilter lightFilter) {
-        this.lightFilter = lightFilter;
-    }
-
-    /**
-     * Defines what light mode will be selected when a technique offers several light modes.
-     * @param preferredLightMode The light mode to use.
-     */
-    public void setPreferredLightMode(TechniqueDef.LightMode preferredLightMode) {
-        this.preferredLightMode = preferredLightMode;
-    }
-
-    /**
-     * returns the preferred light mode.
-     * @return the light mode.
-     */
-    public TechniqueDef.LightMode getPreferredLightMode() {
-        return preferredLightMode;
-    }
-
-    /**
-     * returns the number of lights used for each pass when the light mode is single pass.
-     * @return the number of lights.
-     */
-    public int getSinglePassLightBatchSize() {
-        return singlePassLightBatchSize;
-    }
-
-    /**
-     * Sets the number of lights to use for each pass when the light mode is single pass.
-     * @param singlePassLightBatchSize the number of lights.
-     */
-    public void setSinglePassLightBatchSize(int singlePassLightBatchSize) {
-<<<<<<< HEAD
-        if (singlePassLightBatchSize < 1) {
-            throw new IllegalArgumentException("batch size cannot be less than 1");
-        }
-        this.singlePassLightBatchSize = singlePassLightBatchSize;
-=======
-        // Ensure the batch size is no less than 1
-        this.singlePassLightBatchSize = singlePassLightBatchSize < 1 ? 1 : singlePassLightBatchSize;
->>>>>>> a22412fc
-    }
-    
-    
-    /**
-     * Render the given viewport queues.
-     * <p>
-     * Changes the {@link Renderer#setDepthRange(float, float) depth range}
-     * appropriately as expected by each queue and then calls 
-     * {@link RenderQueue#renderQueue(com.jme3.renderer.queue.RenderQueue.Bucket, com.jme3.renderer.RenderManager, com.jme3.renderer.Camera, boolean) }
-     * on the queue. Makes sure to restore the depth range to [0, 1] 
-     * at the end of the call.
-     * Note that the {@link Bucket#Translucent translucent bucket} is NOT
-     * rendered by this method. Instead the user should call 
-     * {@link #renderTranslucentQueue(com.jme3.renderer.ViewPort) }
-     * after this call.
-     * 
-     * @param vp the viewport of which queue should be rendered
-     * @param flush If true, the queues will be cleared after
-     * rendering.
-     * 
-     * @see RenderQueue
-     * @see #renderTranslucentQueue(com.jme3.renderer.ViewPort) 
-     */
-    public void renderViewPortQueues(ViewPort vp, boolean flush) {
-        RenderQueue rq = vp.getQueue();
-        Camera cam = vp.getCamera();
-        boolean depthRangeChanged = false;
-
-        // render opaque objects with default depth range
-        // opaque objects are sorted front-to-back, reducing overdraw
-        if (prof!=null) prof.vpStep(VpStep.RenderBucket, vp, Bucket.Opaque);
-        rq.renderQueue(Bucket.Opaque, this, cam, flush);
-
-        // render the sky, with depth range set to the farthest
-        if (!rq.isQueueEmpty(Bucket.Sky)) {
-            if (prof!=null) prof.vpStep(VpStep.RenderBucket, vp, Bucket.Sky);
-            renderer.setDepthRange(1, 1);
-            rq.renderQueue(Bucket.Sky, this, cam, flush);
-            depthRangeChanged = true;
-        }
-
-
-        // transparent objects are last because they require blending with the
-        // rest of the scene's objects. Consequently, they are sorted
-        // back-to-front.
-        if (!rq.isQueueEmpty(Bucket.Transparent)) {
-            if (prof!=null) prof.vpStep(VpStep.RenderBucket, vp, Bucket.Transparent);
-            if (depthRangeChanged) {
-                renderer.setDepthRange(0, 1);
-                depthRangeChanged = false;
-            }
-
-            rq.renderQueue(Bucket.Transparent, this, cam, flush);
-        }
-
-        if (!rq.isQueueEmpty(Bucket.Gui)) {
-            if (prof!=null) prof.vpStep(VpStep.RenderBucket, vp, Bucket.Gui);
-            renderer.setDepthRange(0, 0);
-            setCamera(cam, true);
-            rq.renderQueue(Bucket.Gui, this, cam, flush);
-            setCamera(cam, false);
-            depthRangeChanged = true;
-        }
-
-        // restore range to default
-        if (depthRangeChanged) {
-            renderer.setDepthRange(0, 1);
-        }
-    }
-
-    /**
-     * Renders the {@link Bucket#Translucent translucent queue} on the viewPort.
-     * <p>
-     * This call does nothing unless {@link #setHandleTranslucentBucket(boolean) }
-     * is set to true. This method clears the translucent queue after rendering
-     * it.
-     * 
-     * @param vp The viewport of which the translucent queue should be rendered.
-     * 
-     * @see #renderViewPortQueues(com.jme3.renderer.ViewPort, boolean) 
-     * @see #setHandleTranslucentBucket(boolean) 
-     */
-    public void renderTranslucentQueue(ViewPort vp) {
-        if (prof!=null) prof.vpStep(VpStep.RenderBucket, vp, Bucket.Translucent);
-        
-        RenderQueue rq = vp.getQueue();
-        if (!rq.isQueueEmpty(Bucket.Translucent) && handleTranlucentBucket) {
-            rq.renderQueue(Bucket.Translucent, this, vp.getCamera(), true);
-        }
-    }
-
-    private void setViewPort(Camera cam) {
-        // this will make sure to update viewport only if needed
-        if (cam != prevCam || cam.isViewportChanged()) {
-            viewX      = (int) (cam.getViewPortLeft() * cam.getWidth());
-            viewY      = (int) (cam.getViewPortBottom() * cam.getHeight());
-            int viewX2 = (int) (cam.getViewPortRight() * cam.getWidth());
-            int viewY2 = (int) (cam.getViewPortTop() * cam.getHeight());
-            viewWidth  = viewX2 - viewX;
-            viewHeight = viewY2 - viewY;
-            uniformBindingManager.setViewPort(viewX, viewY, viewWidth, viewHeight);
-            renderer.setViewPort(viewX, viewY, viewWidth, viewHeight);
-            renderer.setClipRect(viewX, viewY, viewWidth, viewHeight);
-            cam.clearViewportChanged();
-            prevCam = cam;
-
-//            float translateX = viewWidth == viewX ? 0 : -(viewWidth + viewX) / (viewWidth - viewX);
-//            float translateY = viewHeight == viewY ? 0 : -(viewHeight + viewY) / (viewHeight - viewY);
-//            float scaleX = viewWidth == viewX ? 1f : 2f / (viewWidth - viewX);
-//            float scaleY = viewHeight == viewY ? 1f : 2f / (viewHeight - viewY);
-//            
-//            orthoMatrix.loadIdentity();
-//            orthoMatrix.setTranslation(translateX, translateY, 0);
-//            orthoMatrix.setScale(scaleX, scaleY, 0); 
-
-            orthoMatrix.loadIdentity();
-            orthoMatrix.setTranslation(-1f, -1f, 0f);
-            orthoMatrix.setScale(2f / cam.getWidth(), 2f / cam.getHeight(), 0f);
-        }
-    }
-
-    private void setViewProjection(Camera cam, boolean ortho) {
-        if (ortho) {
-            uniformBindingManager.setCamera(cam, Matrix4f.IDENTITY, orthoMatrix, orthoMatrix);
-        } else {
-            uniformBindingManager.setCamera(cam, cam.getViewMatrix(), cam.getProjectionMatrix(), cam.getViewProjectionMatrix());
-        }
-    }
-
-    /**
-     * Set the camera to use for rendering.
-     * <p>
-     * First, the camera's 
-     * {@link Camera#setViewPort(float, float, float, float) view port parameters}
-     * are applied. Then, the camera's {@link Camera#getViewMatrix() view} and 
-     * {@link Camera#getProjectionMatrix() projection} matrices are set
-     * on the renderer. If <code>ortho</code> is <code>true</code>, then
-     * instead of using the camera's view and projection matrices, an ortho
-     * matrix is computed and used instead of the view projection matrix. 
-     * The ortho matrix converts from the range (0 ~ Width, 0 ~ Height, -1 ~ +1)
-     * to the clip range (-1 ~ +1, -1 ~ +1, -1 ~ +1).
-     * 
-     * @param cam The camera to set
-     * @param ortho True if to use orthographic projection (for GUI rendering),
-     * false if to use the camera's view and projection matrices.
-     */
-    public void setCamera(Camera cam, boolean ortho) {
-        // Tell the light filter which camera to use for filtering.
-        if (lightFilter != null) {
-            lightFilter.setCamera(cam);
-        }
-        setViewPort(cam);
-        setViewProjection(cam, ortho);
-    }
-
-    /**
-     * Draws the viewport but without notifying {@link SceneProcessor scene
-     * processors} of any rendering events.
-     * 
-     * @param vp The ViewPort to render
-     * 
-     * @see #renderViewPort(com.jme3.renderer.ViewPort, float) 
-     */
-    public void renderViewPortRaw(ViewPort vp) {
-        setCamera(vp.getCamera(), false);
-        List<Spatial> scenes = vp.getScenes();
-        for (int i = scenes.size() - 1; i >= 0; i--) {           
-            renderScene(scenes.get(i), vp);
-        }
-        flushQueue(vp);
-    }
-
-    /**
-     * Renders the {@link ViewPort}.
-     * <p>
-     * If the ViewPort is {@link ViewPort#isEnabled() disabled}, this method
-     * returns immediately. Otherwise, the ViewPort is rendered by 
-     * the following process:<br>
-     * <ul>
-     * <li>All {@link SceneProcessor scene processors} that are attached
-     * to the ViewPort are {@link SceneProcessor#initialize(com.jme3.renderer.RenderManager, com.jme3.renderer.ViewPort) initialized}.
-     * </li>
-     * <li>The SceneProcessors' {@link SceneProcessor#preFrame(float) } method 
-     * is called.</li>
-     * <li>The ViewPort's {@link ViewPort#getOutputFrameBuffer() output framebuffer}
-     * is set on the Renderer</li>
-     * <li>The camera is set on the renderer, including its view port parameters.
-     * (see {@link #setCamera(com.jme3.renderer.Camera, boolean) })</li>
-     * <li>Any buffers that the ViewPort requests to be cleared are cleared
-     * and the {@link ViewPort#getBackgroundColor() background color} is set</li>
-     * <li>Every scene that is attached to the ViewPort is flattened into 
-     * the ViewPort's render queue 
-     * (see {@link #renderViewPortQueues(com.jme3.renderer.ViewPort, boolean) })
-     * </li>
-     * <li>The SceneProcessors' {@link SceneProcessor#postQueue(com.jme3.renderer.queue.RenderQueue) }
-     * method is called.</li>
-     * <li>The render queue is sorted and then flushed, sending
-     * rendering commands to the underlying Renderer implementation. 
-     * (see {@link #flushQueue(com.jme3.renderer.ViewPort) })</li>
-     * <li>The SceneProcessors' {@link SceneProcessor#postFrame(com.jme3.texture.FrameBuffer) }
-     * method is called.</li>
-     * <li>The translucent queue of the ViewPort is sorted and then flushed
-     * (see {@link #renderTranslucentQueue(com.jme3.renderer.ViewPort) })</li>
-     * <li>If any objects remained in the render queue, they are removed
-     * from the queue. This is generally objects added to the 
-     * {@link RenderQueue#renderShadowQueue(GeometryList, RenderManager, Camera, boolean) shadow queue}
-     * which were not rendered because of a missing shadow renderer.</li>
-     * </ul>
-     * 
-     * @param vp View port to render
-     * @param tpf Time per frame value
-     */
-    public void renderViewPort(ViewPort vp, float tpf) {
-        if (!vp.isEnabled()) {
-            return;
-        }
-        if (prof!=null) prof.vpStep(VpStep.BeginRender, vp, null);
-                
-        SafeArrayList<SceneProcessor> processors = vp.getProcessors();
-        if (processors.isEmpty()) {
-            processors = null;
-        }
-
-        if (processors != null) {
-            for (SceneProcessor proc : processors.getArray()) {
-                if (!proc.isInitialized()) {
-                    proc.initialize(this, vp);
-                }
-                proc.preFrame(tpf);
-            }
-        }
-
-        renderer.setFrameBuffer(vp.getOutputFrameBuffer());
-        setCamera(vp.getCamera(), false);
-        if (vp.isClearDepth() || vp.isClearColor() || vp.isClearStencil()) {
-            if (vp.isClearColor()) {
-                renderer.setBackgroundColor(vp.getBackgroundColor());
-            }
-            renderer.clearBuffers(vp.isClearColor(),
-                    vp.isClearDepth(),
-                    vp.isClearStencil());
-        }
-
-        if (prof!=null) prof.vpStep(VpStep.RenderScene, vp, null);
-        List<Spatial> scenes = vp.getScenes();
-        for (int i = scenes.size() - 1; i >= 0; i--) {            
-            renderScene(scenes.get(i), vp);
-        }
-
-        if (processors != null) {
-            if (prof!=null) prof.vpStep(VpStep.PostQueue, vp, null);
-            for (SceneProcessor proc : processors.getArray()) {
-                proc.postQueue(vp.getQueue());
-            }
-        }
-
-        if (prof!=null) prof.vpStep(VpStep.FlushQueue, vp, null);
-        flushQueue(vp);
-
-        if (processors != null) {
-            if (prof!=null) prof.vpStep(VpStep.PostFrame, vp, null);
-            for (SceneProcessor proc : processors.getArray()) {
-                proc.postFrame(vp.getOutputFrameBuffer());
-            }
-        }
-        //renders the translucent objects queue after processors have been rendered
-        renderTranslucentQueue(vp);
-        // clear any remaining spatials that were not rendered.
-        clearQueue(vp);
-        
-        if (prof!=null) prof.vpStep(VpStep.EndRender, vp, null);
-    }
-    
-    /**
-     * Called by the application to render any ViewPorts
-     * added to this RenderManager.
-     * <p>
-     * Renders any viewports that were added using the following methods:
-     * <ul>
-     * <li>{@link #createPreView(java.lang.String, com.jme3.renderer.Camera) }</li>
-     * <li>{@link #createMainView(java.lang.String, com.jme3.renderer.Camera) }</li>
-     * <li>{@link #createPostView(java.lang.String, com.jme3.renderer.Camera) }</li>
-     * </ul>
-     * 
-     * @param tpf Time per frame value
-     */
-    public void render(float tpf, boolean mainFrameBufferActive) {
-        if (renderer instanceof NullRenderer) {
-            return;
-        }
-
-        uniformBindingManager.newFrame();        
-
-        if (prof!=null) prof.appStep(AppStep.RenderPreviewViewPorts);        
-        for (int i = 0; i < preViewPorts.size(); i++) {
-            ViewPort vp = preViewPorts.get(i);
-            if (vp.getOutputFrameBuffer() != null || mainFrameBufferActive) {
-                renderViewPort(vp, tpf);
-            }
-        }
-        
-        if (prof!=null) prof.appStep(AppStep.RenderMainViewPorts);
-        for (int i = 0; i < viewPorts.size(); i++) {
-            ViewPort vp = viewPorts.get(i);
-            if (vp.getOutputFrameBuffer() != null || mainFrameBufferActive) {
-                renderViewPort(vp, tpf);
-            }
-        }
-        
-        if (prof!=null) prof.appStep(AppStep.RenderPostViewPorts);
-        for (int i = 0; i < postViewPorts.size(); i++) {
-            ViewPort vp = postViewPorts.get(i);
-            if (vp.getOutputFrameBuffer() != null || mainFrameBufferActive) {
-                renderViewPort(vp, tpf);
-            }
-        }
-    }
-}
+/*
+ * Copyright (c) 2009-2012 jMonkeyEngine
+ * All rights reserved.
+ *
+ * Redistribution and use in source and binary forms, with or without
+ * modification, are permitted provided that the following conditions are
+ * met:
+ *
+ * * Redistributions of source code must retain the above copyright
+ *   notice, this list of conditions and the following disclaimer.
+ *
+ * * Redistributions in binary form must reproduce the above copyright
+ *   notice, this list of conditions and the following disclaimer in the
+ *   documentation and/or other materials provided with the distribution.
+ *
+ * * Neither the name of 'jMonkeyEngine' nor the names of its contributors
+ *   may be used to endorse or promote products derived from this software
+ *   without specific prior written permission.
+ *
+ * THIS SOFTWARE IS PROVIDED BY THE COPYRIGHT HOLDERS AND CONTRIBUTORS
+ * "AS IS" AND ANY EXPRESS OR IMPLIED WARRANTIES, INCLUDING, BUT NOT LIMITED
+ * TO, THE IMPLIED WARRANTIES OF MERCHANTABILITY AND FITNESS FOR A PARTICULAR
+ * PURPOSE ARE DISCLAIMED. IN NO EVENT SHALL THE COPYRIGHT OWNER OR
+ * CONTRIBUTORS BE LIABLE FOR ANY DIRECT, INDIRECT, INCIDENTAL, SPECIAL,
+ * EXEMPLARY, OR CONSEQUENTIAL DAMAGES (INCLUDING, BUT NOT LIMITED TO,
+ * PROCUREMENT OF SUBSTITUTE GOODS OR SERVICES; LOSS OF USE, DATA, OR
+ * PROFITS; OR BUSINESS INTERRUPTION) HOWEVER CAUSED AND ON ANY THEORY OF
+ * LIABILITY, WHETHER IN CONTRACT, STRICT LIABILITY, OR TORT (INCLUDING
+ * NEGLIGENCE OR OTHERWISE) ARISING IN ANY WAY OUT OF THE USE OF THIS
+ * SOFTWARE, EVEN IF ADVISED OF THE POSSIBILITY OF SUCH DAMAGE.
+ */
+package com.jme3.renderer;
+
+import com.jme3.light.DefaultLightFilter;
+import com.jme3.light.LightFilter;
+import com.jme3.light.LightList;
+import com.jme3.material.Material;
+import com.jme3.material.MaterialDef;
+import com.jme3.material.RenderState;
+import com.jme3.material.Technique;
+import com.jme3.material.TechniqueDef;
+import com.jme3.math.*;
+import com.jme3.post.SceneProcessor;
+import com.jme3.profile.AppProfiler;
+import com.jme3.profile.AppStep;
+import com.jme3.profile.VpStep;
+import com.jme3.renderer.queue.GeometryList;
+import com.jme3.renderer.queue.RenderQueue;
+import com.jme3.renderer.queue.RenderQueue.Bucket;
+import com.jme3.renderer.queue.RenderQueue.ShadowMode;
+import com.jme3.scene.*;
+import com.jme3.shader.Uniform;
+import com.jme3.shader.UniformBinding;
+import com.jme3.shader.UniformBindingManager;
+import com.jme3.system.NullRenderer;
+import com.jme3.system.Timer;
+import com.jme3.util.SafeArrayList;
+import java.util.ArrayList;
+import java.util.Collections;
+import java.util.List;
+import java.util.logging.Logger;
+
+/**
+ * <code>RenderManager</code> is a high-level rendering interface that is
+ * above the Renderer implementation. RenderManager takes care
+ * of rendering the scene graphs attached to each viewport and
+ * handling SceneProcessors.
+ *
+ * @see SceneProcessor
+ * @see ViewPort
+ * @see Spatial
+ */
+public class RenderManager {
+
+    private static final Logger logger = Logger.getLogger(RenderManager.class.getName());
+    private Renderer renderer;
+    private UniformBindingManager uniformBindingManager = new UniformBindingManager();
+    private ArrayList<ViewPort> preViewPorts = new ArrayList<ViewPort>();
+    private ArrayList<ViewPort> viewPorts = new ArrayList<ViewPort>();
+    private ArrayList<ViewPort> postViewPorts = new ArrayList<ViewPort>();
+    private Camera prevCam = null;
+    private Material forcedMaterial = null;
+    private String forcedTechnique = null;
+    private RenderState forcedRenderState = null;
+    private int viewX, viewY, viewWidth, viewHeight;
+    private Matrix4f orthoMatrix = new Matrix4f();
+    private LightList filteredLightList = new LightList(null);
+    private String tmpTech;
+    private boolean handleTranlucentBucket = true;
+    private AppProfiler prof;
+    private LightFilter lightFilter = new DefaultLightFilter();
+    private TechniqueDef.LightMode preferredLightMode = TechniqueDef.LightMode.MultiPass;
+    private int singlePassLightBatchSize = 1;
+
+    /**
+     * Create a high-level rendering interface over the
+     * low-level rendering interface.
+     * @param renderer
+     */
+    public RenderManager(Renderer renderer) {
+        this.renderer = renderer;
+    }
+
+    /**
+     * Returns the pre ViewPort with the given name.
+     * 
+     * @param viewName The name of the pre ViewPort to look up
+     * @return The ViewPort, or null if not found.
+     * 
+     * @see #createPreView(java.lang.String, com.jme3.renderer.Camera) 
+     */
+    public ViewPort getPreView(String viewName) {
+        for (int i = 0; i < preViewPorts.size(); i++) {
+            if (preViewPorts.get(i).getName().equals(viewName)) {
+                return preViewPorts.get(i);
+            }
+        }
+        return null;
+    }
+
+    /**
+     * Removes the pre ViewPort with the specified name.
+     *
+     * @param viewName The name of the pre ViewPort to remove
+     * @return True if the ViewPort was removed successfully.
+     *
+     * @see #createPreView(java.lang.String, com.jme3.renderer.Camera)
+     */
+    public boolean removePreView(String viewName) {
+        for (int i = 0; i < preViewPorts.size(); i++) {
+            if (preViewPorts.get(i).getName().equals(viewName)) {
+                preViewPorts.remove(i);
+                return true;
+            }
+        }
+        return false;
+    }
+
+    /**
+     * Removes the specified pre ViewPort.
+     * 
+     * @param view The pre ViewPort to remove
+     * @return True if the ViewPort was removed successfully.
+     * 
+     * @see #createPreView(java.lang.String, com.jme3.renderer.Camera) 
+     */
+    public boolean removePreView(ViewPort view) {
+        return preViewPorts.remove(view);
+    }
+
+    /**
+     * Returns the main ViewPort with the given name.
+     * 
+     * @param viewName The name of the main ViewPort to look up
+     * @return The ViewPort, or null if not found.
+     * 
+     * @see #createMainView(java.lang.String, com.jme3.renderer.Camera) 
+     */
+    public ViewPort getMainView(String viewName) {
+        for (int i = 0; i < viewPorts.size(); i++) {
+            if (viewPorts.get(i).getName().equals(viewName)) {
+                return viewPorts.get(i);
+            }
+        }
+        return null;
+    }
+
+    /**
+     * Removes the main ViewPort with the specified name.
+     * 
+     * @param viewName The main ViewPort name to remove
+     * @return True if the ViewPort was removed successfully.
+     * 
+     * @see #createMainView(java.lang.String, com.jme3.renderer.Camera) 
+     */
+    public boolean removeMainView(String viewName) {
+        for (int i = 0; i < viewPorts.size(); i++) {
+            if (viewPorts.get(i).getName().equals(viewName)) {
+                viewPorts.remove(i);
+                return true;
+            }
+        }
+        return false;
+    }
+
+    /**
+     * Removes the specified main ViewPort.
+     * 
+     * @param view The main ViewPort to remove
+     * @return True if the ViewPort was removed successfully.
+     * 
+     * @see #createMainView(java.lang.String, com.jme3.renderer.Camera) 
+     */
+    public boolean removeMainView(ViewPort view) {
+        return viewPorts.remove(view);
+    }
+
+    /**
+     * Returns the post ViewPort with the given name.
+     * 
+     * @param viewName The name of the post ViewPort to look up
+     * @return The ViewPort, or null if not found.
+     * 
+     * @see #createPostView(java.lang.String, com.jme3.renderer.Camera) 
+     */
+    public ViewPort getPostView(String viewName) {
+        for (int i = 0; i < postViewPorts.size(); i++) {
+            if (postViewPorts.get(i).getName().equals(viewName)) {
+                return postViewPorts.get(i);
+            }
+        }
+        return null;
+    }
+
+    /**
+     * Removes the post ViewPort with the specified name.
+     * 
+     * @param viewName The post ViewPort name to remove
+     * @return True if the ViewPort was removed successfully.
+     * 
+     * @see #createPostView(java.lang.String, com.jme3.renderer.Camera) 
+     */
+    public boolean removePostView(String viewName) {
+        for (int i = 0; i < postViewPorts.size(); i++) {
+            if (postViewPorts.get(i).getName().equals(viewName)) {
+                postViewPorts.remove(i);
+
+                return true;
+            }
+        }
+        return false;
+    }
+
+    /**
+     * Removes the specified post ViewPort.
+     * 
+     * @param view The post ViewPort to remove
+     * @return True if the ViewPort was removed successfully.
+     * 
+     * @see #createPostView(java.lang.String, com.jme3.renderer.Camera) 
+     */
+    public boolean removePostView(ViewPort view) {
+        return postViewPorts.remove(view);
+    }
+
+    /**
+     * Returns a read-only list of all pre ViewPorts
+     * @return a read-only list of all pre ViewPorts
+     * @see #createPreView(java.lang.String, com.jme3.renderer.Camera) 
+     */
+    public List<ViewPort> getPreViews() {
+        return Collections.unmodifiableList(preViewPorts);
+    }
+
+    /**
+     * Returns a read-only list of all main ViewPorts
+     * @return a read-only list of all main ViewPorts
+     * @see #createMainView(java.lang.String, com.jme3.renderer.Camera) 
+     */
+    public List<ViewPort> getMainViews() {
+        return Collections.unmodifiableList(viewPorts);
+    }
+
+    /**
+     * Returns a read-only list of all post ViewPorts
+     * @return a read-only list of all post ViewPorts
+     * @see #createPostView(java.lang.String, com.jme3.renderer.Camera) 
+     */
+    public List<ViewPort> getPostViews() {
+        return Collections.unmodifiableList(postViewPorts);
+    }
+
+    /**
+     * Creates a new pre ViewPort, to display the given camera's content.
+     * <p>
+     * The view will be processed before the main and post viewports.
+     */
+    public ViewPort createPreView(String viewName, Camera cam) {
+        ViewPort vp = new ViewPort(viewName, cam);
+        preViewPorts.add(vp);
+        return vp;
+    }
+
+    /**
+     * Creates a new main ViewPort, to display the given camera's content.
+     * <p>
+     * The view will be processed before the post viewports but after
+     * the pre viewports.
+     */
+    public ViewPort createMainView(String viewName, Camera cam) {
+        ViewPort vp = new ViewPort(viewName, cam);
+        viewPorts.add(vp);
+        return vp;
+    }
+
+    /**
+     * Creates a new post ViewPort, to display the given camera's content.
+     * <p>
+     * The view will be processed after the pre and main viewports.
+     */
+    public ViewPort createPostView(String viewName, Camera cam) {
+        ViewPort vp = new ViewPort(viewName, cam);
+        postViewPorts.add(vp);
+        return vp;
+    }
+
+    private void notifyReshape(ViewPort vp, int w, int h) {
+        List<SceneProcessor> processors = vp.getProcessors();
+        for (SceneProcessor proc : processors) {
+            if (!proc.isInitialized()) {
+                proc.initialize(this, vp);
+            } else {
+                proc.reshape(vp, w, h);
+            }
+        }
+    }
+
+    /**
+     * Internal use only.
+     * Updates the resolution of all on-screen cameras to match
+     * the given width and height.
+     */
+    public void notifyReshape(int w, int h) {
+        for (ViewPort vp : preViewPorts) {
+            if (vp.getOutputFrameBuffer() == null) {
+                Camera cam = vp.getCamera();
+                cam.resize(w, h, true);
+            }
+            notifyReshape(vp, w, h);
+        }
+        for (ViewPort vp : viewPorts) {
+            if (vp.getOutputFrameBuffer() == null) {
+                Camera cam = vp.getCamera();
+                cam.resize(w, h, true);
+            }
+            notifyReshape(vp, w, h);
+        }
+        for (ViewPort vp : postViewPorts) {
+            if (vp.getOutputFrameBuffer() == null) {
+                Camera cam = vp.getCamera();
+                cam.resize(w, h, true);
+            }
+            notifyReshape(vp, w, h);
+        }
+    }
+
+    /**
+     * Set the material to use to render all future objects.
+     * This overrides the material set on the geometry and renders
+     * with the provided material instead.
+     * Use null to clear the material and return renderer to normal
+     * functionality.
+     * @param mat The forced material to set, or null to return to normal
+     */
+    public void setForcedMaterial(Material mat) {
+        forcedMaterial = mat;
+    }
+
+    /**
+     * Returns the forced render state previously set with 
+     * {@link #setForcedRenderState(com.jme3.material.RenderState) }.
+     * @return the forced render state
+     */
+    public RenderState getForcedRenderState() {
+        return forcedRenderState;
+    }
+
+    /**
+     * Set the render state to use for all future objects.
+     * This overrides the render state set on the material and instead
+     * forces this render state to be applied for all future materials
+     * rendered. Set to null to return to normal functionality.
+     * 
+     * @param forcedRenderState The forced render state to set, or null
+     * to return to normal
+     */
+    public void setForcedRenderState(RenderState forcedRenderState) {
+        this.forcedRenderState = forcedRenderState;
+    }
+
+    /**
+     * Set the timer that should be used to query the time based
+     * {@link UniformBinding}s for material world parameters.
+     * 
+     * @param timer The timer to query time world parameters
+     */
+    public void setTimer(Timer timer) {
+        uniformBindingManager.setTimer(timer);
+    }
+
+    /**
+     * Sets an AppProfiler hook that will be called back for
+     * specific steps within a single update frame.  Value defaults
+     * to null.
+     */
+    public void setAppProfiler(AppProfiler prof) {
+        this.prof = prof;
+    }
+
+    /**
+     * Returns the forced technique name set.
+     * 
+     * @return the forced technique name set.
+     * 
+     * @see #setForcedTechnique(java.lang.String) 
+     */
+    public String getForcedTechnique() {
+        return forcedTechnique;
+    }
+
+    /**
+     * Sets the forced technique to use when rendering geometries.
+     * <p>
+     * If the specified technique name is available on the geometry's
+     * material, then it is used, otherwise, the 
+     * {@link #setForcedMaterial(com.jme3.material.Material) forced material} is used.
+     * If a forced material is not set and the forced technique name cannot
+     * be found on the material, the geometry will <em>not</em> be rendered.
+     * 
+     * @param forcedTechnique The forced technique name to use, set to null
+     * to return to normal functionality.
+     * 
+     * @see #renderGeometry(com.jme3.scene.Geometry) 
+     */
+    public void setForcedTechnique(String forcedTechnique) {
+        this.forcedTechnique = forcedTechnique;
+    }
+
+    /**
+     * Enable or disable alpha-to-coverage. 
+     * <p>
+     * When alpha to coverage is enabled and the renderer implementation
+     * supports it, then alpha blending will be replaced with alpha dissolve
+     * if multi-sampling is also set on the renderer.
+     * This feature allows avoiding of alpha blending artifacts due to
+     * lack of triangle-level back-to-front sorting.
+     * 
+     * @param value True to enable alpha-to-coverage, false otherwise.
+     */
+    public void setAlphaToCoverage(boolean value) {
+        renderer.setAlphaToCoverage(value);
+    }
+
+    /**
+     * True if the translucent bucket should automatically be rendered
+     * by the RenderManager.
+     * 
+     * @return Whether or not the translucent bucket is rendered.
+     * 
+     * @see #setHandleTranslucentBucket(boolean) 
+     */
+    public boolean isHandleTranslucentBucket() {
+        return handleTranlucentBucket;
+    }
+
+    /**
+     * Enable or disable rendering of the 
+     * {@link Bucket#Translucent translucent bucket}
+     * by the RenderManager. The default is enabled.
+     * 
+     * @param handleTranslucentBucket Whether or not the translucent bucket should
+     * be rendered.
+     */
+    public void setHandleTranslucentBucket(boolean handleTranslucentBucket) {
+        this.handleTranlucentBucket = handleTranslucentBucket;
+    }
+
+    /**
+     * Internal use only. Sets the world matrix to use for future
+     * rendering. This has no effect unless objects are rendered manually
+     * using {@link Material#render(com.jme3.scene.Geometry, com.jme3.renderer.RenderManager) }.
+     * Using {@link #renderGeometry(com.jme3.scene.Geometry) } will 
+     * override this value.
+     * 
+     * @param mat The world matrix to set
+     */
+    public void setWorldMatrix(Matrix4f mat) {
+        uniformBindingManager.setWorldMatrix(mat);
+    }
+
+    /**
+     * Internal use only.
+     * Updates the given list of uniforms with {@link UniformBinding uniform bindings}
+     * based on the current world state.
+     */
+    public void updateUniformBindings(List<Uniform> params) {
+        uniformBindingManager.updateUniformBindings(params);
+    }
+
+    /**
+     * Renders the given geometry.
+     * <p>
+     * First the proper world matrix is set, if 
+     * the geometry's {@link Geometry#setIgnoreTransform(boolean) ignore transform}
+     * feature is enabled, the identity world matrix is used, otherwise, the 
+     * geometry's {@link Geometry#getWorldMatrix() world transform matrix} is used. 
+     * <p>
+     * Once the world matrix is applied, the proper material is chosen for rendering.
+     * If a {@link #setForcedMaterial(com.jme3.material.Material) forced material} is
+     * set on this RenderManager, then it is used for rendering the geometry,
+     * otherwise, the {@link Geometry#getMaterial() geometry's material} is used.
+     * <p>
+     * If a {@link #setForcedTechnique(java.lang.String) forced technique} is
+     * set on this RenderManager, then it is selected automatically
+     * on the geometry's material and is used for rendering. Otherwise, one
+     * of the {@link MaterialDef#getDefaultTechniques() default techniques} is
+     * used.
+     * <p>
+     * If a {@link #setForcedRenderState(com.jme3.material.RenderState) forced
+     * render state} is set on this RenderManager, then it is used
+     * for rendering the material, and the material's own render state is ignored.
+     * Otherwise, the material's render state is used as intended.
+     * 
+     * @param g The geometry to render
+     * 
+     * @see Technique
+     * @see RenderState
+     * @see Material#selectTechnique(java.lang.String, com.jme3.renderer.RenderManager) 
+     * @see Material#render(com.jme3.scene.Geometry, com.jme3.renderer.RenderManager) 
+     */
+    public void renderGeometry(Geometry g) {
+        if (g.isIgnoreTransform()) {
+            setWorldMatrix(Matrix4f.IDENTITY);
+        } else {
+            setWorldMatrix(g.getWorldMatrix());
+        }
+        
+        // Perform light filtering if we have a light filter.
+        LightList lightList = g.getWorldLightList();
+        
+        if (lightFilter != null) {
+            filteredLightList.clear();
+            lightFilter.filterLights(g, filteredLightList);
+            lightList = filteredLightList;
+        }
+        
+
+        //if forcedTechnique we try to force it for render,
+        //if it does not exists in the mat def, we check for forcedMaterial and render the geom if not null
+        //else the geom is not rendered
+        if (forcedTechnique != null) {
+            if (g.getMaterial().getMaterialDef().getTechniqueDef(forcedTechnique) != null) {
+                tmpTech = g.getMaterial().getActiveTechnique() != null ? g.getMaterial().getActiveTechnique().getDef().getName() : "Default";
+                g.getMaterial().selectTechnique(forcedTechnique, this);
+                //saving forcedRenderState for future calls
+                RenderState tmpRs = forcedRenderState;
+                if (g.getMaterial().getActiveTechnique().getDef().getForcedRenderState() != null) {
+                    //forcing forced technique renderState
+                    forcedRenderState = g.getMaterial().getActiveTechnique().getDef().getForcedRenderState();
+                }
+                // use geometry's material
+                g.getMaterial().render(g, lightList, this);
+                g.getMaterial().selectTechnique(tmpTech, this);
+
+                //restoring forcedRenderState
+                forcedRenderState = tmpRs;
+
+                //Reverted this part from revision 6197
+                //If forcedTechnique does not exists, and forcedMaterial is not set, the geom MUST NOT be rendered
+            } else if (forcedMaterial != null) {
+                // use forced material
+                forcedMaterial.render(g, lightList, this);
+            }
+        } else if (forcedMaterial != null) {
+            // use forced material
+            forcedMaterial.render(g, lightList, this);
+        } else {
+            g.getMaterial().render(g, lightList, this);
+        }
+    }
+
+    /**
+     * Renders the given GeometryList.
+     * <p>
+     * For every geometry in the list, the 
+     * {@link #renderGeometry(com.jme3.scene.Geometry) } method is called.
+     * 
+     * @param gl The geometry list to render.
+     * 
+     * @see GeometryList
+     * @see #renderGeometry(com.jme3.scene.Geometry) 
+     */
+    public void renderGeometryList(GeometryList gl) {
+        for (int i = 0; i < gl.size(); i++) {
+            renderGeometry(gl.get(i));
+        }
+    }
+
+    /**
+     * Preloads a scene for rendering.
+     * <p>
+     * After invocation of this method, the underlying
+     * renderer would have uploaded any textures, shaders and meshes
+     * used by the given scene to the video driver. 
+     * Using this method is useful when wishing to avoid the initial pause
+     * when rendering a scene for the first time. Note that it is not 
+     * guaranteed that the underlying renderer will actually choose to upload
+     * the data to the GPU so some pause is still to be expected.
+     * 
+     * @param scene The scene to preload
+     */
+    public void preloadScene(Spatial scene) {
+        if (scene instanceof Node) {
+            // recurse for all children
+            Node n = (Node) scene;
+            List<Spatial> children = n.getChildren();
+            for (int i = 0; i < children.size(); i++) {
+                preloadScene(children.get(i));
+            }
+        } else if (scene instanceof Geometry) {
+            // add to the render queue
+            Geometry gm = (Geometry) scene;
+            if (gm.getMaterial() == null) {
+                throw new IllegalStateException("No material is set for Geometry: " + gm.getName());
+            }
+
+            gm.getMaterial().preload(this);
+            Mesh mesh = gm.getMesh();
+            if (mesh != null) {
+                for (VertexBuffer vb : mesh.getBufferList().getArray()) {
+                    if (vb.getData() != null && vb.getUsage() != VertexBuffer.Usage.CpuOnly) {
+                        renderer.updateBufferData(vb);
+                    }
+                }
+            }
+        }
+    }
+
+    /**
+     * Flattens the given scene graph into the ViewPort's RenderQueue,
+     * checking for culling as the call goes down the graph recursively.
+     * <p>
+     * First, the scene is checked for culling based on the <code>Spatial</code>s
+     * {@link Spatial#setCullHint(com.jme3.scene.Spatial.CullHint) cull hint},
+     * if the camera frustum contains the scene, then this method is recursively
+     * called on its children.
+     * <p>
+     * When the scene's leaves or {@link Geometry geometries} are reached,
+     * they are each enqueued into the 
+     * {@link ViewPort#getQueue() ViewPort's render queue}.
+     * <p>
+     * In addition to enqueuing the visible geometries, this method
+     * also scenes which cast or receive shadows, by putting them into the
+     * RenderQueue's {@link RenderQueue#renderShadowQueue(GeometryList, RenderManager, Camera, boolean) shadow queue}.
+     * Each Spatial which has its {@link Spatial#setShadowMode(com.jme3.renderer.queue.RenderQueue.ShadowMode) shadow mode}
+     * set to not off, will be put into the appropriate shadow queue, note that
+     * this process does not check for frustum culling on any 
+     * {@link ShadowMode#Cast shadow casters}, as they don't have to be
+     * in the eye camera frustum to cast shadows on objects that are inside it.
+     * 
+     * @param scene The scene to flatten into the queue
+     * @param vp The ViewPort provides the {@link ViewPort#getCamera() camera}
+     * used for culling and the {@link ViewPort#getQueue() queue} used to 
+     * contain the flattened scene graph.
+     */
+    public void renderScene(Spatial scene, ViewPort vp) {
+        //reset of the camera plane state for proper culling (must be 0 for the first note of the scene to be rendered)
+        vp.getCamera().setPlaneState(0);
+        //rendering the scene
+        renderSubScene(scene, vp);
+    }
+    
+    // recursively renders the scene
+    private void renderSubScene(Spatial scene, ViewPort vp) {
+
+        // check culling first.
+        if (!scene.checkCulling(vp.getCamera())) {
+            return;
+        }
+
+        scene.runControlRender(this, vp);
+        if (scene instanceof Node) {
+            // Recurse for all children
+            Node n = (Node) scene;
+            List<Spatial> children = n.getChildren();
+            // Saving cam state for culling
+            int camState = vp.getCamera().getPlaneState();
+            for (int i = 0; i < children.size(); i++) {
+                // Restoring cam state before proceeding children recusively
+                vp.getCamera().setPlaneState(camState);
+                renderSubScene(children.get(i), vp);
+            }
+        } else if (scene instanceof Geometry) {
+            // add to the render queue
+            Geometry gm = (Geometry) scene;
+            if (gm.getMaterial() == null) {
+                throw new IllegalStateException("No material is set for Geometry: " + gm.getName());
+            }
+
+            vp.getQueue().addToQueue(gm, scene.getQueueBucket());
+        }
+    }
+
+    /**
+     * Returns the camera currently used for rendering.
+     * <p>
+     * The camera can be set with {@link #setCamera(com.jme3.renderer.Camera, boolean) }.
+     * 
+     * @return the camera currently used for rendering.
+     */
+    public Camera getCurrentCamera() {
+        return prevCam;
+    }
+
+    /**
+     * The renderer implementation used for rendering operations.
+     * 
+     * @return The renderer implementation
+     * 
+     * @see #RenderManager(com.jme3.renderer.Renderer) 
+     * @see Renderer
+     */
+    public Renderer getRenderer() {
+        return renderer;
+    }
+
+    /**
+     * Flushes the ViewPort's {@link ViewPort#getQueue() render queue}
+     * by rendering each of its visible buckets.
+     * By default the queues will automatically be cleared after rendering,
+     * so there's no need to clear them manually.
+     * 
+     * @param vp The ViewPort of which the queue will be flushed
+     * 
+     * @see RenderQueue#renderQueue(com.jme3.renderer.queue.RenderQueue.Bucket, com.jme3.renderer.RenderManager, com.jme3.renderer.Camera) 
+     * @see #renderGeometryList(com.jme3.renderer.queue.GeometryList) 
+     */
+    public void flushQueue(ViewPort vp) {
+        renderViewPortQueues(vp, true);
+    }
+
+    /**
+     * Clears the queue of the given ViewPort.
+     * Simply calls {@link RenderQueue#clear() } on the ViewPort's 
+     * {@link ViewPort#getQueue() render queue}.
+     * 
+     * @param vp The ViewPort of which the queue will be cleared.
+     * 
+     * @see RenderQueue#clear()
+     * @see ViewPort#getQueue()
+     */
+    public void clearQueue(ViewPort vp) {
+        vp.getQueue().clear();
+    }
+
+    /**
+     * Sets the light filter to use when rendering lit Geometries.
+     * 
+     * @see LightFilter
+     * @param lightFilter The light filter. Set it to null if you want all lights to be rendered.
+     */
+    public void setLightFilter(LightFilter lightFilter) {
+        this.lightFilter = lightFilter;
+    }
+
+    /**
+     * Defines what light mode will be selected when a technique offers several light modes.
+     * @param preferredLightMode The light mode to use.
+     */
+    public void setPreferredLightMode(TechniqueDef.LightMode preferredLightMode) {
+        this.preferredLightMode = preferredLightMode;
+    }
+
+    /**
+     * returns the preferred light mode.
+     * @return the light mode.
+     */
+    public TechniqueDef.LightMode getPreferredLightMode() {
+        return preferredLightMode;
+    }
+
+    /**
+     * returns the number of lights used for each pass when the light mode is single pass.
+     * @return the number of lights.
+     */
+    public int getSinglePassLightBatchSize() {
+        return singlePassLightBatchSize;
+    }
+
+    /**
+     * Sets the number of lights to use for each pass when the light mode is single pass.
+     * @param singlePassLightBatchSize the number of lights.
+     */
+    public void setSinglePassLightBatchSize(int singlePassLightBatchSize) {
+        // Ensure the batch size is no less than 1
+        this.singlePassLightBatchSize = singlePassLightBatchSize < 1 ? 1 : singlePassLightBatchSize;
+    }
+    
+    
+    /**
+     * Render the given viewport queues.
+     * <p>
+     * Changes the {@link Renderer#setDepthRange(float, float) depth range}
+     * appropriately as expected by each queue and then calls 
+     * {@link RenderQueue#renderQueue(com.jme3.renderer.queue.RenderQueue.Bucket, com.jme3.renderer.RenderManager, com.jme3.renderer.Camera, boolean) }
+     * on the queue. Makes sure to restore the depth range to [0, 1] 
+     * at the end of the call.
+     * Note that the {@link Bucket#Translucent translucent bucket} is NOT
+     * rendered by this method. Instead the user should call 
+     * {@link #renderTranslucentQueue(com.jme3.renderer.ViewPort) }
+     * after this call.
+     * 
+     * @param vp the viewport of which queue should be rendered
+     * @param flush If true, the queues will be cleared after
+     * rendering.
+     * 
+     * @see RenderQueue
+     * @see #renderTranslucentQueue(com.jme3.renderer.ViewPort) 
+     */
+    public void renderViewPortQueues(ViewPort vp, boolean flush) {
+        RenderQueue rq = vp.getQueue();
+        Camera cam = vp.getCamera();
+        boolean depthRangeChanged = false;
+
+        // render opaque objects with default depth range
+        // opaque objects are sorted front-to-back, reducing overdraw
+        if (prof!=null) prof.vpStep(VpStep.RenderBucket, vp, Bucket.Opaque);
+        rq.renderQueue(Bucket.Opaque, this, cam, flush);
+
+        // render the sky, with depth range set to the farthest
+        if (!rq.isQueueEmpty(Bucket.Sky)) {
+            if (prof!=null) prof.vpStep(VpStep.RenderBucket, vp, Bucket.Sky);
+            renderer.setDepthRange(1, 1);
+            rq.renderQueue(Bucket.Sky, this, cam, flush);
+            depthRangeChanged = true;
+        }
+
+
+        // transparent objects are last because they require blending with the
+        // rest of the scene's objects. Consequently, they are sorted
+        // back-to-front.
+        if (!rq.isQueueEmpty(Bucket.Transparent)) {
+            if (prof!=null) prof.vpStep(VpStep.RenderBucket, vp, Bucket.Transparent);
+            if (depthRangeChanged) {
+                renderer.setDepthRange(0, 1);
+                depthRangeChanged = false;
+            }
+
+            rq.renderQueue(Bucket.Transparent, this, cam, flush);
+        }
+
+        if (!rq.isQueueEmpty(Bucket.Gui)) {
+            if (prof!=null) prof.vpStep(VpStep.RenderBucket, vp, Bucket.Gui);
+            renderer.setDepthRange(0, 0);
+            setCamera(cam, true);
+            rq.renderQueue(Bucket.Gui, this, cam, flush);
+            setCamera(cam, false);
+            depthRangeChanged = true;
+        }
+
+        // restore range to default
+        if (depthRangeChanged) {
+            renderer.setDepthRange(0, 1);
+        }
+    }
+
+    /**
+     * Renders the {@link Bucket#Translucent translucent queue} on the viewPort.
+     * <p>
+     * This call does nothing unless {@link #setHandleTranslucentBucket(boolean) }
+     * is set to true. This method clears the translucent queue after rendering
+     * it.
+     * 
+     * @param vp The viewport of which the translucent queue should be rendered.
+     * 
+     * @see #renderViewPortQueues(com.jme3.renderer.ViewPort, boolean) 
+     * @see #setHandleTranslucentBucket(boolean) 
+     */
+    public void renderTranslucentQueue(ViewPort vp) {
+        if (prof!=null) prof.vpStep(VpStep.RenderBucket, vp, Bucket.Translucent);
+        
+        RenderQueue rq = vp.getQueue();
+        if (!rq.isQueueEmpty(Bucket.Translucent) && handleTranlucentBucket) {
+            rq.renderQueue(Bucket.Translucent, this, vp.getCamera(), true);
+        }
+    }
+
+    private void setViewPort(Camera cam) {
+        // this will make sure to update viewport only if needed
+        if (cam != prevCam || cam.isViewportChanged()) {
+            viewX      = (int) (cam.getViewPortLeft() * cam.getWidth());
+            viewY      = (int) (cam.getViewPortBottom() * cam.getHeight());
+            int viewX2 = (int) (cam.getViewPortRight() * cam.getWidth());
+            int viewY2 = (int) (cam.getViewPortTop() * cam.getHeight());
+            viewWidth  = viewX2 - viewX;
+            viewHeight = viewY2 - viewY;
+            uniformBindingManager.setViewPort(viewX, viewY, viewWidth, viewHeight);
+            renderer.setViewPort(viewX, viewY, viewWidth, viewHeight);
+            renderer.setClipRect(viewX, viewY, viewWidth, viewHeight);
+            cam.clearViewportChanged();
+            prevCam = cam;
+
+//            float translateX = viewWidth == viewX ? 0 : -(viewWidth + viewX) / (viewWidth - viewX);
+//            float translateY = viewHeight == viewY ? 0 : -(viewHeight + viewY) / (viewHeight - viewY);
+//            float scaleX = viewWidth == viewX ? 1f : 2f / (viewWidth - viewX);
+//            float scaleY = viewHeight == viewY ? 1f : 2f / (viewHeight - viewY);
+//            
+//            orthoMatrix.loadIdentity();
+//            orthoMatrix.setTranslation(translateX, translateY, 0);
+//            orthoMatrix.setScale(scaleX, scaleY, 0); 
+
+            orthoMatrix.loadIdentity();
+            orthoMatrix.setTranslation(-1f, -1f, 0f);
+            orthoMatrix.setScale(2f / cam.getWidth(), 2f / cam.getHeight(), 0f);
+        }
+    }
+
+    private void setViewProjection(Camera cam, boolean ortho) {
+        if (ortho) {
+            uniformBindingManager.setCamera(cam, Matrix4f.IDENTITY, orthoMatrix, orthoMatrix);
+        } else {
+            uniformBindingManager.setCamera(cam, cam.getViewMatrix(), cam.getProjectionMatrix(), cam.getViewProjectionMatrix());
+        }
+    }
+
+    /**
+     * Set the camera to use for rendering.
+     * <p>
+     * First, the camera's 
+     * {@link Camera#setViewPort(float, float, float, float) view port parameters}
+     * are applied. Then, the camera's {@link Camera#getViewMatrix() view} and 
+     * {@link Camera#getProjectionMatrix() projection} matrices are set
+     * on the renderer. If <code>ortho</code> is <code>true</code>, then
+     * instead of using the camera's view and projection matrices, an ortho
+     * matrix is computed and used instead of the view projection matrix. 
+     * The ortho matrix converts from the range (0 ~ Width, 0 ~ Height, -1 ~ +1)
+     * to the clip range (-1 ~ +1, -1 ~ +1, -1 ~ +1).
+     * 
+     * @param cam The camera to set
+     * @param ortho True if to use orthographic projection (for GUI rendering),
+     * false if to use the camera's view and projection matrices.
+     */
+    public void setCamera(Camera cam, boolean ortho) {
+        // Tell the light filter which camera to use for filtering.
+        if (lightFilter != null) {
+            lightFilter.setCamera(cam);
+        }
+        setViewPort(cam);
+        setViewProjection(cam, ortho);
+    }
+
+    /**
+     * Draws the viewport but without notifying {@link SceneProcessor scene
+     * processors} of any rendering events.
+     * 
+     * @param vp The ViewPort to render
+     * 
+     * @see #renderViewPort(com.jme3.renderer.ViewPort, float) 
+     */
+    public void renderViewPortRaw(ViewPort vp) {
+        setCamera(vp.getCamera(), false);
+        List<Spatial> scenes = vp.getScenes();
+        for (int i = scenes.size() - 1; i >= 0; i--) {           
+            renderScene(scenes.get(i), vp);
+        }
+        flushQueue(vp);
+    }
+
+    /**
+     * Renders the {@link ViewPort}.
+     * <p>
+     * If the ViewPort is {@link ViewPort#isEnabled() disabled}, this method
+     * returns immediately. Otherwise, the ViewPort is rendered by 
+     * the following process:<br>
+     * <ul>
+     * <li>All {@link SceneProcessor scene processors} that are attached
+     * to the ViewPort are {@link SceneProcessor#initialize(com.jme3.renderer.RenderManager, com.jme3.renderer.ViewPort) initialized}.
+     * </li>
+     * <li>The SceneProcessors' {@link SceneProcessor#preFrame(float) } method 
+     * is called.</li>
+     * <li>The ViewPort's {@link ViewPort#getOutputFrameBuffer() output framebuffer}
+     * is set on the Renderer</li>
+     * <li>The camera is set on the renderer, including its view port parameters.
+     * (see {@link #setCamera(com.jme3.renderer.Camera, boolean) })</li>
+     * <li>Any buffers that the ViewPort requests to be cleared are cleared
+     * and the {@link ViewPort#getBackgroundColor() background color} is set</li>
+     * <li>Every scene that is attached to the ViewPort is flattened into 
+     * the ViewPort's render queue 
+     * (see {@link #renderViewPortQueues(com.jme3.renderer.ViewPort, boolean) })
+     * </li>
+     * <li>The SceneProcessors' {@link SceneProcessor#postQueue(com.jme3.renderer.queue.RenderQueue) }
+     * method is called.</li>
+     * <li>The render queue is sorted and then flushed, sending
+     * rendering commands to the underlying Renderer implementation. 
+     * (see {@link #flushQueue(com.jme3.renderer.ViewPort) })</li>
+     * <li>The SceneProcessors' {@link SceneProcessor#postFrame(com.jme3.texture.FrameBuffer) }
+     * method is called.</li>
+     * <li>The translucent queue of the ViewPort is sorted and then flushed
+     * (see {@link #renderTranslucentQueue(com.jme3.renderer.ViewPort) })</li>
+     * <li>If any objects remained in the render queue, they are removed
+     * from the queue. This is generally objects added to the 
+     * {@link RenderQueue#renderShadowQueue(GeometryList, RenderManager, Camera, boolean) shadow queue}
+     * which were not rendered because of a missing shadow renderer.</li>
+     * </ul>
+     * 
+     * @param vp View port to render
+     * @param tpf Time per frame value
+     */
+    public void renderViewPort(ViewPort vp, float tpf) {
+        if (!vp.isEnabled()) {
+            return;
+        }
+        if (prof!=null) prof.vpStep(VpStep.BeginRender, vp, null);
+                
+        SafeArrayList<SceneProcessor> processors = vp.getProcessors();
+        if (processors.isEmpty()) {
+            processors = null;
+        }
+
+        if (processors != null) {
+            for (SceneProcessor proc : processors.getArray()) {
+                if (!proc.isInitialized()) {
+                    proc.initialize(this, vp);
+                }
+                proc.preFrame(tpf);
+            }
+        }
+
+        renderer.setFrameBuffer(vp.getOutputFrameBuffer());
+        setCamera(vp.getCamera(), false);
+        if (vp.isClearDepth() || vp.isClearColor() || vp.isClearStencil()) {
+            if (vp.isClearColor()) {
+                renderer.setBackgroundColor(vp.getBackgroundColor());
+            }
+            renderer.clearBuffers(vp.isClearColor(),
+                    vp.isClearDepth(),
+                    vp.isClearStencil());
+        }
+
+        if (prof!=null) prof.vpStep(VpStep.RenderScene, vp, null);
+        List<Spatial> scenes = vp.getScenes();
+        for (int i = scenes.size() - 1; i >= 0; i--) {            
+            renderScene(scenes.get(i), vp);
+        }
+
+        if (processors != null) {
+            if (prof!=null) prof.vpStep(VpStep.PostQueue, vp, null);
+            for (SceneProcessor proc : processors.getArray()) {
+                proc.postQueue(vp.getQueue());
+            }
+        }
+
+        if (prof!=null) prof.vpStep(VpStep.FlushQueue, vp, null);
+        flushQueue(vp);
+
+        if (processors != null) {
+            if (prof!=null) prof.vpStep(VpStep.PostFrame, vp, null);
+            for (SceneProcessor proc : processors.getArray()) {
+                proc.postFrame(vp.getOutputFrameBuffer());
+            }
+        }
+        //renders the translucent objects queue after processors have been rendered
+        renderTranslucentQueue(vp);
+        // clear any remaining spatials that were not rendered.
+        clearQueue(vp);
+        
+        if (prof!=null) prof.vpStep(VpStep.EndRender, vp, null);
+    }
+    
+    /**
+     * Called by the application to render any ViewPorts
+     * added to this RenderManager.
+     * <p>
+     * Renders any viewports that were added using the following methods:
+     * <ul>
+     * <li>{@link #createPreView(java.lang.String, com.jme3.renderer.Camera) }</li>
+     * <li>{@link #createMainView(java.lang.String, com.jme3.renderer.Camera) }</li>
+     * <li>{@link #createPostView(java.lang.String, com.jme3.renderer.Camera) }</li>
+     * </ul>
+     * 
+     * @param tpf Time per frame value
+     */
+    public void render(float tpf, boolean mainFrameBufferActive) {
+        if (renderer instanceof NullRenderer) {
+            return;
+        }
+
+        uniformBindingManager.newFrame();        
+
+        if (prof!=null) prof.appStep(AppStep.RenderPreviewViewPorts);        
+        for (int i = 0; i < preViewPorts.size(); i++) {
+            ViewPort vp = preViewPorts.get(i);
+            if (vp.getOutputFrameBuffer() != null || mainFrameBufferActive) {
+                renderViewPort(vp, tpf);
+            }
+        }
+        
+        if (prof!=null) prof.appStep(AppStep.RenderMainViewPorts);
+        for (int i = 0; i < viewPorts.size(); i++) {
+            ViewPort vp = viewPorts.get(i);
+            if (vp.getOutputFrameBuffer() != null || mainFrameBufferActive) {
+                renderViewPort(vp, tpf);
+            }
+        }
+        
+        if (prof!=null) prof.appStep(AppStep.RenderPostViewPorts);
+        for (int i = 0; i < postViewPorts.size(); i++) {
+            ViewPort vp = postViewPorts.get(i);
+            if (vp.getOutputFrameBuffer() != null || mainFrameBufferActive) {
+                renderViewPort(vp, tpf);
+            }
+        }
+    }
+}